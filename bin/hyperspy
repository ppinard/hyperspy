#!/usr/bin/python
# -*- coding: utf-8 -*-
# Copyright © 2007 Francisco Javier de la Peña
# Copyright © 2010 Francisco Javier de la Peña & Stefano Mazzucco
# Copyright © 2011 Francisco Javier de la Peña, Stefano Mazzucco & Michael Sarahan
#
# This file is part of Hyperspy.
#
# Hyperspy is free software; you can redistribute it and/or modify
# it under the terms of the GNU General Public License as published by
# the Free Software Foundation; either version 2 of the License, or
# (at your option) any later version.
#
# Hyperspy is distributed in the hope that it will be useful,
# but WITHOUT ANY WARRANTY; without even the implied warranty of
# MERCHANTABILITY or FITNESS FOR A PARTICULAR PURPOSE.  See the
# GNU General Public License for more details.
#
# You should have received a copy of the GNU General Public License
# along with Hyperspy; if not, write to the Free Software
# Foundation, Inc., 51 Franklin St, Fifth Floor, Boston, MA  02110-1301
# USA

import sys
import os
import shutil
from distutils.version import LooseVersion
try:
    import argparse             # new in Python 2.7
    argp = True
except ImportError:
    argp = False
    import optparse


import IPython
import traits.etsconfig.etsconfig

import hyperspy
import hyperspy.Release
import hyperspy.defaults_parser
from hyperspy.defaults_parser import preferences, file_version
from IPython.terminal.ipapp import launch_new_instance


# First we split the argv items in two: the firsts for hyperspy,
# the rest for ipython
ipy_argv = [sys.argv[0], ]
if '--ipython_args' in sys.argv:
    ipy_argv += sys.argv[sys.argv.index('--ipython_args') + 1:]
    sys.argv = sys.argv[:sys.argv.index('--ipython_args')]

hyperspy_module_path = os.path.dirname(hyperspy.__file__)
ipy_hspy = os.path.join(hyperspy_module_path, 'ipython_profile')
ipy_version = LooseVersion(IPython.__version__)

ipython_environments = ['terminal', 'console', 'qtconsole', 'notebook']

ipy_dir = IPython.utils.path.get_ipython_dir()
destination = os.path.join(ipy_dir, 'profile_hyperspy')
# The ipy_dir may not exist if it is the first time that the user
# runs ipython, therefore we must create it, what is done
# automatically when creating a profile
if not os.path.isdir(ipy_dir) or not os.path.isdir(destination):
    # Use the IPython routines to create the directory and profile
    import IPython.core.profileapp
    ipy_create_profile = IPython.core.profileapp.ProfileCreate()
    ipy_create_profile.parse_command_line(['hyperspy', ])
    ipy_create_profile.init_config_files()
    sys.argv.append('--overwrite_profile')

if argp is True:
    parser = argparse.ArgumentParser(
        add_help=True,
        version=hyperspy.Release.version,
        description=hyperspy.Release.description)
else:
    parser = optparse.OptionParser(
        version=hyperspy.Release.version,
        description=hyperspy.Release.description)
parser.add_argument('environment',
                    nargs='?',
                    choices=ipython_environments,
                    default='terminal',
                    help=(
                        'Selects the IPython environment in '
                        'which to start Hyperspy. The default is terminal'))
parser.add_argument('--toolkit',
                    choices=["qt4", "gtk", "wx", "tk", "None", ],
                    default=preferences.General.default_toolkit,
                    help=(
                        "Pre-load matplotlib and traitsui for interactive use,"
                        "selecting a particular matplotlib backend and loop "
                        "integration."
                        "When using gtk and tk toolkits the "
                        "user interface elements are not available. "
                        "None is suitable to run headless."))
parser.add_argument('--pylab_inline',
                    action="store_true",
                    default=preferences.Plot.pylab_inline,
                    help=("If True the figure are displayed inline. "
                           "This option only has effect when using the "
                          "qtconsole or notebook"))
parser.add_argument('--overwrite_profile',
                    action="store_true",
                    default=False,
                    help=(
                        'Overwrite the Ipython profile with the default one.'))
parser.add_argument('--ipython_args',
                    nargs='*',
                    help=(
                        'Arguments to be passed to IPython. '
                        'This option must be the last one.'
                        'Look at the IPython documentation '
                        'for available options.'))

if argp is True:
    args = parser.parse_args()
else:
    options, args = parser.parse_args()

<<<<<<< HEAD
for f in to_copy:
    if not os.path.isfile(os.path.join(
            destination, os.path.split(f)[-1])) or \
            args.overwrite_profile:
        shutil.copy(f, destination)
if ipy_version >= LooseVersion('3.0.0'):
    additional_dest = os.path.join(destination, 'startup')
    if not os.path.isdir(additional_dest):
        os.makedirs(additional_dest)
    if not os.path.isfile(os.path.join(additional_dest, 'hyperspy_magics_importer.py')) or \
            args.overwrite_profile:
        shutil.copy(os.path.join(ipy_hspy, 'hyperspy_magics_importer.py'), additional_dest)
=======

to_delete = [
    # os.path.join(destination, 'ipython_console_config.py'),
    # os.path.join(destination, 'ipython_qtconsole_config.py'),
    # os.path.join(destination, 'ipython_notebook_config.py',),
]

ipy_config_hspy = os.path.join(ipy_hspy, 'ipython_config.py')
ipy_config_home = os.path.join(destination, 'ipython_config.py')
if not os.path.isfile(ipy_config_home) or \
        args.overwrite_profile or (
        LooseVersion(file_version(ipy_config_hspy)) >
        LooseVersion(file_version(ipy_config_home))):
    shutil.copy(ipy_config_hspy, destination)

additional_dest = os.path.join(destination, 'startup')
if not os.path.isdir(additional_dest):
    os.makedirs(additional_dest)
if not os.path.isfile(os.path.join(additional_dest, 'hyperspy_magics_importer.py')) or \
        args.overwrite_profile:
    shutil.copy(os.path.join(ipy_hspy, 'hyperspy_magics_importer.py'), additional_dest)

for f in to_delete:
    if os.path.isfile(f):
        os.remove(f)

>>>>>>> 891ae85e

# Now that the hspy arguments are parsed, we can delete them from
# sys.argv
sys.argv = ipy_argv


# Add the subcommand first
if args.environment != 'terminal':
    sys.argv.insert(1, args.environment)
# By default Hyperspy uses the qt backend, but if the user tries to
# choose a different one using --pylab= , then we grant him the control
add_pylab = True
if argp is True:
    toolkit = args.toolkit
    if args.toolkit == "None":
        add_pylab = False
else:
    toolkit = options.toolkit
    if options.toolkit == "None":
        add_pylab = False
if argp is True:
    pylab_inline = args.pylab_inline
else:
    pylab_inline = options.pylab_inline
hyperspy.defaults_parser.current_toolkit = toolkit
if toolkit in ("qt4", "wx"):
    traits.etsconfig.etsconfig.ETSConfig.toolkit = toolkit
else:
    traits.etsconfig.etsconfig.ETSConfig.toolkit = "null"


sys.argv.append('--profile=hyperspy')
for arg in sys.argv:
    if 'pylab' in arg:
        add_pylab = False
if pylab_inline is True and args.environment in ("notebook",
                                                 "qtconsole"):
    sys.argv.append('--pylab=inline')
elif add_pylab is True:
    sys.argv.append('--pylab=%s' % toolkit.replace("qt4", "qt"))

if ipy_version >= LooseVersion('3.0.0') and args.environment == "notebook":
    for arg in sys.argv:
        if 'pylab' in arg:
<<<<<<< HEAD
            add_pylab = False
    if pylab_inline is True and args.environment in ("notebook",
                                                     "qtconsole"):
        sys.argv.append('--pylab=inline')
    elif add_pylab is True:
        sys.argv.append('--pylab=%s' % toolkit.replace("qt4", "qt"))

    if ipy_version >= LooseVersion('3.0.0') and args.environment == "notebook":
        for arg in sys.argv:
            if 'pylab' in arg:
                sys.argv.remove(arg)
    sys.exit(launch_new_instance())
=======
            sys.argv.remove(arg)
sys.exit(launch_new_instance())
>>>>>>> 891ae85e
<|MERGE_RESOLUTION|>--- conflicted
+++ resolved
@@ -119,20 +119,6 @@
 else:
     options, args = parser.parse_args()
 
-<<<<<<< HEAD
-for f in to_copy:
-    if not os.path.isfile(os.path.join(
-            destination, os.path.split(f)[-1])) or \
-            args.overwrite_profile:
-        shutil.copy(f, destination)
-if ipy_version >= LooseVersion('3.0.0'):
-    additional_dest = os.path.join(destination, 'startup')
-    if not os.path.isdir(additional_dest):
-        os.makedirs(additional_dest)
-    if not os.path.isfile(os.path.join(additional_dest, 'hyperspy_magics_importer.py')) or \
-            args.overwrite_profile:
-        shutil.copy(os.path.join(ipy_hspy, 'hyperspy_magics_importer.py'), additional_dest)
-=======
 
 to_delete = [
     # os.path.join(destination, 'ipython_console_config.py'),
@@ -159,7 +145,6 @@
     if os.path.isfile(f):
         os.remove(f)
 
->>>>>>> 891ae85e
 
 # Now that the hspy arguments are parsed, we can delete them from
 # sys.argv
@@ -204,20 +189,5 @@
 if ipy_version >= LooseVersion('3.0.0') and args.environment == "notebook":
     for arg in sys.argv:
         if 'pylab' in arg:
-<<<<<<< HEAD
-            add_pylab = False
-    if pylab_inline is True and args.environment in ("notebook",
-                                                     "qtconsole"):
-        sys.argv.append('--pylab=inline')
-    elif add_pylab is True:
-        sys.argv.append('--pylab=%s' % toolkit.replace("qt4", "qt"))
-
-    if ipy_version >= LooseVersion('3.0.0') and args.environment == "notebook":
-        for arg in sys.argv:
-            if 'pylab' in arg:
-                sys.argv.remove(arg)
-    sys.exit(launch_new_instance())
-=======
             sys.argv.remove(arg)
 sys.exit(launch_new_instance())
->>>>>>> 891ae85e
