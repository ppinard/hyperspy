--- conflicted
+++ resolved
@@ -55,13 +55,8 @@
 master_doc = 'index'
 
 # General information about the project.
-<<<<<<< HEAD
 project = 'HyperSpy'
-copyright = '2011-2015, The HyperSpy development team'
-=======
-project = u'HyperSpy'
-copyright = u'2011-2016, The HyperSpy development team'
->>>>>>> 5ddf3e34
+copyright = '2011-2016, The HyperSpy development team'
 
 # The version info for the project you're documenting, acts as replacement for
 # |version| and |release|, also used in various other places throughout the
