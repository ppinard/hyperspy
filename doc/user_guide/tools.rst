﻿
Tools: the Signal class
***********************

The Signal class and its subclasses
-----------------------------------

.. WARNING::
    This subsection can be a bit confusing for beginners.
    Do not worry if you do not understand it all.


HyperSpy stores the data in the :py:class:`~.signal.BaseSignal` class, that is
the object that you get when e.g. you load a single file using
:py:func:`~.io.load`. Most of the data analysis functions are also contained in
this class or its specialized subclasses. The :py:class:`~.signal.BaseSignal`
class contains general functionality that is available to all the subclasses.
The subclasses provide functionality that is normally specific to a particular
type of data, e.g. the :py:class:`~._signals.signal1d.Signal1D` class provides
common functionality to deal with one-dimensional (e.g. spectral) data and
:py:class:`~._signals.eels.EELSSpectrum` (which is a subclass of
:py:class:`~._signals.signal1d.Signal1D`) adds extra functionality to the
:py:class:`~._signals.signal1d.Signal1D` class for electron energy-loss
spectroscopy data analysis.

.. versionchanged:: 1.0.0

Currently the following signal subclasses are available:

* :py:class:`~._signals.signal1d.Signal1D`
* :py:class:`~._signals.signal2d.Signal2D`
* :py:class:`~._signals.complex_signal.ComplexSignal`
* :py:class:`~._signals.complex_signal1d.ComplexSignal1D`
* :py:class:`~._signals.complex_signal2d.ComplexSignal2D`
* :py:class:`~._signals.eels.EELSSpectrum`
* :py:class:`~._signals.eds_tem.EDSTEMSpectrum`
* :py:class:`~._signals.eds_sem.EDSSEMSpectrum`

Note that in HyperSpy 1.0.0 the :py:class:`~._signals.signal1D.Signal1D` and
:py:class:`~._signals.image.Signal2D` classes deprecated the old `Spectrum`
and `Image` classes.


The :py:mod:`~.signals` module, which contains all available signal subclasses,
is imported in the user namespace when loading hyperspy. In the following
example we create a Signal2D instance from a 2D numpy array:

.. code-block:: python

    >>> im = hs.signals.Signal2D(np.random.random((64,64)))


The different signals store other objects in what are called attributes. For
examples, the data is stored in a numpy array in the
:py:attr:`~.signal.BaseSignal.data` attribute, the original parameters in the
:py:attr:`~.signal.BaseSignal.original_metadata` attribute, the mapped parameters
in the :py:attr:`~.signal.BaseSignal.metadata` attribute and the axes
information (including calibration) can be accessed (and modified) in the
:py:attr:`~.signal.BaseSignal.axes_manager` attribute.


.. _transforming.signal:

Transforming between signal subclasses
^^^^^^^^^^^^^^^^^^^^^^^^^^^^^^^^^^^^^^

The different subclasses are characterized by three
:py:attr:`~.signal.BaseSignal.metadata` attributes (see the table and diagram below):

`record_by`
    Can be "spectrum", "image" or "", the latter meaning undefined and describes
    the way the data is arranged in memory. It is possible to transform any
    :py:class:`~.signal.BaseSignal` subclass to a :py:class:`~._signals.signal1d.Signal1D`
    or :py:class:`~._signals.signal2d.Signal2D` subclass using the following
    :py:class:`~.signal.BaseSignal` methods: :py:meth:`~.signal.BaseSignal.as_signal2D`
    and :py:meth:`~.signal.BaseSignal.as_signal1D`. In addition
    :py:class:`~._signals.signal1d.Signal1D` instances can be transformed into
    two-dimensional signals using :py:meth:`~._signals.signal1d.Signal1D.to_signal2D`
    and two-dimensional instances transformed into one dimensional instances using
    :py:meth:`~._signals.signal2d.Signal2D.to_signal1D`. When transforming between
    one and two dimensinoal signal classes the order in which the data array is stored
    in memory is modified to improve performance. Also, some functions, e.g. plotting
    or decomposing, will behave differently.

`signal_type`
    Describes the nature of the signal. It can be any string, normally the
    acronym associated with a particular signal. In certain cases HyperSpy provides
    features that are only available for a particular signal type through
    :py:class:`~.signal.BaseSignal` subclasses. The :py:class:`~.signal.BaseSignal` method
    :py:meth:`~.signal.BaseSignal.set_signal_type` changes the signal_type in place, which
    may result in a :py:class:`~.signal.BaseSignal` subclass transformation.


Furthermore, the `dtype` of the signal data also affects the subclass assignment. There are
e.g. specialised signal subclasses to handle complex data (see the following diagram).


.. figure::  images/HyperSpySignalOverview.png
  :align:   center
  :width:   500

  Diagram showing the inheritance structure of the different subclasses


.. table:: BaseSignal subclass :py:attr:`~.signal.BaseSignal.metadata` attributes.

    +---------------------------------------------------------------+-----------+---------------+---------+
    |                      BaseSignal subclass                      | record_by |  signal_type  |  dtype  |
    +===============================================================+===========+===============+=========+
    |                 :py:class:`~.signal.BaseSignal`               |     -     |       -       |  real   |
    +---------------------------------------------------------------+-----------+---------------+---------+
    |           :py:class:`~._signals.signal1d.Signal1D`            | spectrum  |       -       |  real   |
    +---------------------------------------------------------------+-----------+---------------+---------+
    |           :py:class:`~._signals.eels.EELSSpectrum`            | spectrum  |     EELS      |  real   |
    +---------------------------------------------------------------+-----------+---------------+---------+
    |           :py:class:`~._signals.eds_sem.EDSSEMSpectrum`       | spectrum  |    EDS_SEM    |  real   |
    +---------------------------------------------------------------+-----------+---------------+---------+
    |              :py:class:`~._signals.signal2d.Signal2D`         |   image   |       -       |  real   |
    +---------------------------------------------------------------+-----------+---------------+---------+
    |      :py:class:`~._signals.complex_signal.ComplexSignal`      |     -     |       -       | complex |
    +---------------------------------------------------------------+-----------+---------------+---------+
    |    :py:class:`~._signals.complex_signal1d.ComplexSignal1D`    | spectrum  |       -       | complex |
    +---------------------------------------------------------------+-----------+---------------+---------+
    |    :py:class:`~._signals.complex_signal2d.ComplexSignal2D`    |   image   |       -       | complex |
    +---------------------------------------------------------------+-----------+---------------+---------+


The following example shows how to transform between different subclasses.

   .. code-block:: python

       >>> s = hs.signals.Signal1D(np.random.random((10,20,100)))
       >>> s
       <Signal1D, title: , dimensions: (20, 10|100)>
       >>> s.metadata
       ├── record_by = spectrum
       ├── signal_type =
       └── title =
       >>> im = s.to_signal2D()
       >>> im
       <Signal2D, title: , dimensions: (100|20, 10)>
       >>> im.metadata
       ├── record_by = image
       ├── signal_type =
       └── title =
       >>> s.set_signal_type("EELS")
       >>> s
       <EELSSpectrum, title: , dimensions: (20, 10|100)>


The navigation and signal dimensions
------------------------------------

HyperSpy can deal with data of arbitrary dimensions. Each dimension is
internally classified as either "navigation" or "signal" and the way this
classification is done determines the behaviour of the signal.

The concept is probably best understood with an example: let's imagine a three
dimensional dataset. This dataset could be an spectrum image acquired by
scanning over a sample in two dimensions. In HyperSpy's terminology the
spectrum dimension would be the signal dimension and the two other dimensions
would be the navigation dimensions. We could see the same dataset as an image
stack instead.  Actually it could has been acquired by capturing two
dimensional images at different wavelengths. Then it would be natural to
identify the two spatial dimensions as the signal dimensions and the wavelength
dimension as the navigation dimension.  However, for data analysis purposes,
one may like to operate with an image stack as if it was a set of spectra or
viceversa. One can easily switch between these two alternative ways of
classifiying the dimensions of a three-dimensional dataset by
:ref:`transforming between BaseSignal subclasses
<transforming.signal>`.

.. NOTE::

    Although each dimension can be arbitrarily classified as "navigation
    dimension" or "signal dimension", for most common tasks there is no need to
    modify HyperSpy's default choice.


.. _signal.binned:

Binned and unbinned signals
---------------------------

.. versionadded:: 0.7

Signals that are a histogram of a probability density function (pdf) should
have the ``signal.metadata.Signal.binned`` attribute set to
``True``. This is because some methods operate differently in signals that are
*binned*.

The default value of the ``binned`` attribute is shown in the
following table:

.. table:: Binned default values for the different subclasses.


    +---------------------------------------------------------------+--------+
    |                       BaseSignal subclass                     | binned |
    +===============================================================+========+
    |                 :py:class:`~.signal.BaseSignal`               | False  |
    +---------------------------------------------------------------+--------+
    |           :py:class:`~._signals.signal1d.Signal1D`            | False  |
    +---------------------------------------------------------------+--------+
    |           :py:class:`~._signals.eels.EELSSpectrum`            | True   |
    +---------------------------------------------------------------+--------+
    |           :py:class:`~._signals.eds_sem.EDSSEMSpectrum`       | True   |
    +---------------------------------------------------------------+--------+
    |           :py:class:`~._signals.eds_tem.EDSTEMSpectrum`       | True   |
    +---------------------------------------------------------------+--------+
    |              :py:class:`~._signals.signal2d.Signal2D`         | False  |
    +---------------------------------------------------------------+--------+
    |      :py:class:`~._signals.complex_signal.ComplexSignal`      | False  |
    +---------------------------------------------------------------+--------+
    |    :py:class:`~._signals.complex_signal1d.ComplexSignal1D`    | False  |
    +---------------------------------------------------------------+--------+
    |    :py:class:`~._signals.complex_signal2d.ComplexSignal2D`    | False  |
    +---------------------------------------------------------------+--------+





To change the default value:

.. code-block:: python

    >>> s.metadata.Signal.binned = True

Generic tools
-------------

Below we briefly introduce some of the most commonly used tools (methods). For
more details about a particular method click on its name. For a detailed list
of all the methods available see the :py:class:`~.signal.BaseSignal` documentation.

The methods of this section are available to all the signals. In other chapters
methods that are only available in specialized
subclasses.

Mathematical operations
^^^^^^^^^^^^^^^^^^^^^^^

.. versionchanged:: 1.0

A number of mathematical operations are available
in :py:class:`~.signal.BaseSignal`. Most of them are just wrapped numpy
functions.

The methods that perform mathematical opearation over one or more axis at a
time are:

* :py:meth:`~.signal.BaseSignal.sum`
* :py:meth:`~.signal.BaseSignal.max`
* :py:meth:`~.signal.BaseSignal.min`
* :py:meth:`~.signal.BaseSignal.mean`
* :py:meth:`~.signal.BaseSignal.std`
* :py:meth:`~.signal.BaseSignal.var`

Note that by default all this methods perform the operation over *all*
navigation axes.

Example:

.. code-block:: python

    >>> s = hs.signals.BaseSignal(np.random.random((2,4,6)))
    >>> s.axes_manager[0].name = 'E'
    >>> s
    <BaseSignal, title: , dimensions: (4, 2|6)>
    >>> # by default perform operation over all navigation axes
    >>> s.sum()
    <BaseSignal, title: , dimensions: (|6)>
    >>> # can also pass axes individually
    >>> s.sum('E')
    <BaseSignal, title: , dimensions: (2|6)>
    >>> # or a tuple of axes to operate on, with duplicates, by index or directly
    >>> ans = s.sum((-1, s.axes_manager[1], 'E', 0))
    >>> ans
    <BaseSignal, title: , dimensions: (|1)>
    >>> ans.axes_manager[0]
    <Scalar axis, size: 1>

The following methods operate only on one axis at a time:

* :py:meth:`~.signal.BaseSignal.diff`
* :py:meth:`~.signal.BaseSignal.derivative`
* :py:meth:`~.signal.BaseSignal.integrate_simpson`
* :py:meth:`~.signal.BaseSignal.integrate1D`
* :py:meth:`~.signal.BaseSignal.valuemax`
* :py:meth:`~.signal.BaseSignal.indexmax`

.. versionadded:: 1.0

All numpy ufunc can operate on :py:class:`~.signal.BaseSignal`
instances, for example:

.. code-block:: python

    >>> s = hs.signals.Signal1D([0, 1])
    >>> s.metadata.General.title = "A"
    >>> s
    <Signal1D, title: A, dimensions: (|2)>
    >>> np.exp(s)
    <Signal1D, title: exp(A), dimensions: (|2)>
    >>> np.exp(s).data
    array([ 1.        ,  2.71828183])
    >>> np.power(s, 2)
    <Signal1D, title: power(A, 2), dimensions: (|2)>
    >>> np.add(s, s)
    <Signal1D, title: add(A, A), dimensions: (|2)>
    >>> np.add(hs.signals.Signal1D([0, 1]), hs.signals.Signal1D([0, 1]))
    <Signal1D, title: add(Untitled Signal 1, Untitled Signal 2), dimensions: (|2)>


Notice that the title is automatically updated. When the signal has no title
a new title is automatically generated:

.. code-block:: python

    >>> np.add(hs.signals.Signal1D([0, 1]), hs.signals.Signal1D([0, 1]))
    <Signal1D, title: add(Untitled Signal 1, Untitled Signal 2), dimensions: (|2)>


Functions (other than unfucs) that operate on numpy arrays can also operate
on :py:class:`~.signal.BaseSignal` instances, however they return a numpy
array instead of a :py:class:`~.signal.BaseSignal` instance e.g.:

.. code-block:: python

    >>> np.angle(s)
    array([ 0.,  0.])

.. _signal.indexing:

Indexing
^^^^^^^^
.. versionadded:: 0.6
.. versionchanged:: 0.8.1

Indexing a :py:class:`~.signal.BaseSignal`  provides a powerful, convenient and
Pythonic way to access and modify its data. In HyperSpy indexing is achieved
using ``isig`` and ``inav``, which allow the navigation and signal dimensions
to be indexed independently. The idea is essentially to specify a subset of the
data based on its position in the array and it is therefore essential to know
the convention adopted for specifying that position, which is described here.

Those new to Python may find indexing a somewhat esoteric concept but once
mastered it is one of the most powerful features of Python based code and
greatly simplifies many common tasks. HyperSpy's Signal indexing is similar
to numpy array indexing and those new to Python are encouraged to read the
associated `numpy documentation on the subject  <http://ipython.org/>`_.


Key features of indexing in HyperSpy are as follows (note that some of these
features differ from numpy):

* HyperSpy indexing does:

  + Allow independent indexing of signal and navigation dimensions
  + Support indexing with decimal numbers.
  + Use the image order for indexing i.e. [x, y, z,...] (hyperspy) vs
    [...,z,y,x] (numpy)

* HyperSpy indexing does not:

  + Support indexing using arrays.
  + Allow the addition of new axes using the newaxis object.

The examples below illustrate a range of common indexing tasks.

First consider indexing a single spectrum, which has only one signal dimension
(and no navigation dimensions) so we use ``isig``:

.. code-block:: python

    >>> s = hs.signals.Signal1D(np.arange(10))
    >>> s
    <Signal1D, title: , dimensions: (|10)>
    >>> s.data
    array([0, 1, 2, 3, 4, 5, 6, 7, 8, 9])
    >>> s.isig[0]
    <Signal1D, title: , dimensions: (|1)>
    >>> s.isig[0].data
    array([0])
    >>> s.isig[9].data
    array([9])
    >>> s.isig[-1].data
    array([9])
    >>> s.isig[:5]
    <Signal1D, title: , dimensions: (|5)>
    >>> s.isig[:5].data
    array([0, 1, 2, 3, 4])
    >>> s.isig[5::-1]
    <Signal1D, title: , dimensions: (|6)>
    >>> s.isig[5::-1]
    <Signal1D, title: , dimensions: (|6)>
    >>> s.isig[5::2]
    <Signal1D, title: , dimensions: (|3)>
    >>> s.isig[5::2].data
    array([5, 7, 9])


Unlike numpy, HyperSpy supports indexing using decimal numbers, in which case
HyperSpy indexes using the axis scales instead of the indices.

.. code-block:: python

    >>> s = hs.signals.Signal1D(np.arange(10))
    >>> s
    <Signal1D, title: , dimensions: (|10)>
    >>> s.data
    array([0, 1, 2, 3, 4, 5, 6, 7, 8, 9])
    >>> s.axes_manager[0].scale = 0.5
    >>> s.axes_manager[0].axis
    array([ 0. ,  0.5,  1. ,  1.5,  2. ,  2.5,  3. ,  3.5,  4. ,  4.5])
    >>> s.isig[0.5:4.].data
    array([1, 2, 3, 4, 5, 6, 7])
    >>> s.isig[0.5:4].data
    array([1, 2, 3])
    >>> s.isig[0.5:4:2].data
    array([1, 3])


Importantly the original :py:class:`~.signal.BaseSignal` and its "indexed self"
share their data and, therefore, modifying the value of the data in one
modifies the same value in the other. Note also that in the example below
s.data is used to access the data as a numpy array directly and this array is
then indexed using numpy indexing.

.. code-block:: python

    >>> s = hs.signals.Signal1D(np.arange(10))
    >>> s
    <Signal1D, title: , dimensions: (10,)>
    >>> s.data
    array([0, 1, 2, 3, 4, 5, 6, 7, 8, 9])
    >>> si = s.isig[::2]
    >>> si.data
    array([0, 2, 4, 6, 8])
    >>> si.data[:] = 10
    >>> si.data
    array([10, 10, 10, 10, 10])
    >>> s.data
    array([10,  1, 10,  3, 10,  5, 10,  7, 10,  9])
    >>> s.data[:] = 0
    >>> si.data
    array([0, 0, 0, 0, 0])

Of course it is also possible to use the same syntax to index multidimensional
data treating navigation axes using ``inav`` and signal axes using ``isig``.

.. code-block:: python

    >>> s = hs.signals.Signal1D(np.arange(2*3*4).reshape((2,3,4)))
    >>> s
    <Signal1D, title: , dimensions: (10, 10, 10)>
    >>> s.data
    array([[[ 0,  1,  2,  3],
        [ 4,  5,  6,  7],
        [ 8,  9, 10, 11]],

       [[12, 13, 14, 15],
        [16, 17, 18, 19],
        [20, 21, 22, 23]]])
    >>> s.axes_manager[0].name = 'x'
    >>> s.axes_manager[1].name = 'y'
    >>> s.axes_manager[2].name = 't'
    >>> s.axes_manager.signal_axes
    (<t axis, size: 4>,)
    >>> s.axes_manager.navigation_axes
    (<x axis, size: 3, index: 0>, <y axis, size: 2, index: 0>)
    >>> s.inav[0,0].data
    array([0, 1, 2, 3])
    >>> s.inav[0,0].axes_manager
    <Axes manager, axes: (<t axis, size: 4>,)>
    >>> s.inav[0,0].isig[::-1].data
    array([3, 2, 1, 0])
    >>> s.isig[0]
    <Signal1D, title: , dimensions: (2, 3)>
    >>> s.isig[0].axes_manager
    <Axes manager, axes: (<x axis, size: 3, index: 0>, <y axis, size: 2, index: 0>)>
    >>> s.isig[0].data
    array([[ 0,  4,  8],
       [12, 16, 20]])

Independent indexation of the signal and navigation dimensions is demonstrated
further in the following:

.. code-block:: python

    >>> s = hs.signals.Signal1D(np.arange(2*3*4).reshape((2,3,4)))
    >>> s
    <Signal1D, title: , dimensions: (10, 10, 10)>
    >>> s.data
    array([[[ 0,  1,  2,  3],
        [ 4,  5,  6,  7],
        [ 8,  9, 10, 11]],

       [[12, 13, 14, 15],
        [16, 17, 18, 19],
        [20, 21, 22, 23]]])
    >>> s.axes_manager[0].name = 'x'
    >>> s.axes_manager[1].name = 'y'
    >>> s.axes_manager[2].name = 't'
    >>> s.axes_manager.signal_axes
    (<t axis, size: 4>,)
    >>> s.axes_manager.navigation_axes
    (<x axis, size: 3, index: 0>, <y axis, size: 2, index: 0>)
    >>> s.inav[0,0].data
    array([0, 1, 2, 3])
    >>> s.inav[0,0].axes_manager
    <Axes manager, axes: (<t axis, size: 4>,)>
    >>> s.isig[0]
    <Signal1D, title: , dimensions: (2, 3)>
    >>> s.isig[0].axes_manager
    <Axes manager, axes: (<x axis, size: 3, index: 0>, <y axis, size: 2, index: 0>)>
    >>> s.isig[0].data
    array([[ 0,  4,  8],
       [12, 16, 20]])


The same syntax can be used to set the data values in signal and navigation
dimensions respectively:

.. code-block:: python

    >>> s = hs.signals.Signal1D(np.arange(2*3*4).reshape((2,3,4)))
    >>> s
    <Signal1D, title: , dimensions: (10, 10, 10)>
    >>> s.data
    array([[[ 0,  1,  2,  3],
        [ 4,  5,  6,  7],
        [ 8,  9, 10, 11]],

       [[12, 13, 14, 15],
        [16, 17, 18, 19],
        [20, 21, 22, 23]]])
    >>> s.inav[0,0].data
    array([0, 1, 2, 3])
    >>> s.inav[0,0] = 1
    >>> s.inav[0,0].data
    array([1, 1, 1, 1])
    >>> s.inav[0,0] = s[1,1]
    >>> s.inav[0,0].data
    array([16, 17, 18, 19])


.. _signal.operations:

Signal operations
^^^^^^^^^^^^^^^^^
.. versionadded:: 0.6

.. versionadded:: 0.8.3

:py:class:`~.signal.BaseSignal` supports all the Python binary arithmetic
opearations (+, -, \*, //, %, divmod(), pow(), \*\*, <<, >>, &, ^, \|),
augmented binary assignments (+=, -=, \*=, /=, //=, %=, \*\*=, <<=, >>=, &=,
^=, \|=), unary operations (-, +, abs() and ~) and rich comparisons operations
(<, <=, ==, x!=y, <>, >, >=).

These operations are performed element-wise. When the dimensions of the signals
are not equal `numpy broadcasting rules apply
<http://docs.scipy.org/doc/numpy/user/basics.broadcasting.html>`_ independently
for the navigation and signal axes.

In the following example `s2` has only one navigation axis while `s` has two.
However, because the size of their first navigation axis is the same, their
dimensions are compatible and `s2` is
broacasted to match `s`'s dimensions.

.. code-block:: python

    >>> s = hs.signals.Signal2D(np.ones((3,2,5,4)))
    >>> s2 = hs.signals.Signal2D(np.ones((2,5,4)))
    >>> s
    <Signal2D, title: , dimensions: (2, 3|4, 5)>
    >>> s2
    <Signal2D, title: , dimensions: (2|4, 5)>
    >>> s + s2
    <Signal2D, title: , dimensions: (2, 3|4, 5)>

In the following example the dimensions are not compatible and an exception
is raised.

.. code-block:: python

    >>> s = hs.signals.Signal2D(np.ones((3,2,5,4)))
    >>> s2 = hs.signals.Signal2D(np.ones((3,5,4)))
    >>> s
    <Signal2D, title: , dimensions: (2, 3|4, 5)>
    >>> s2
    <Signal2D, title: , dimensions: (3|4, 5)>
    >>> s + s2
    Traceback (most recent call last):
      File "<ipython-input-55-044bb11a0bd9>", line 1, in <module>
        s + s2
      File "<string>", line 2, in __add__
      File "/home/fjd29/Python/hyperspy/hyperspy/signal.py", line 2686, in _binary_operator_ruler
        raise ValueError(exception_message)
    ValueError: Invalid dimensions for this operation

Broacasting operates exactly in the same way for the signal axes:

.. code-block:: python

    >>> s = hs.signals.Signal2D(np.ones((3,2,5,4)))
    >>> s2 = hs.signals.Signal1D(np.ones((3, 2, 4)))
    >>> s
    <Signal2D, title: , dimensions: (2, 3|4, 5)>
    >>> s2
    <Signal1D, title: , dimensions: (2, 3|4)>
    >>> s + s2
    <Signal2D, title: , dimensions: (2, 3|4, 5)>

In-place operators also support broadcasting, but only when broadcasting would
not change the left most signal dimensions:

.. code-block:: python

    >>> s += s2
    >>> s
    <Signal2D, title: , dimensions: (2, 3|4, 5)>
    >>> s2 += s
    Traceback (most recent call last):
      File "<ipython-input-64-fdb9d3a69771>", line 1, in <module>
        s2 += s
      File "<string>", line 2, in __iadd__
      File "/home/fjd29/Python/hyperspy/hyperspy/signal.py", line 2737, in _binary_operator_ruler
        self.data = getattr(sdata, op_name)(odata)
    ValueError: non-broadcastable output operand with shape (3,2,1,4) doesn't match the broadcast shape (3,2,5,4)


.. _signal.iterator:

Iterating over the navigation axes
^^^^^^^^^^^^^^^^^^^^^^^^^^^^^^^^^^

BaseSignal instances are iterables over the navigation axes. For example, the
following code creates a stack of 10 images and saves them in separate "png"
files by iterating over the signal instance:

.. code-block:: python

    >>> image_stack = hs.signals.Signal2D(np.random.random((2, 5, 64,64)))
    >>> for single_image in image_stack:
    ...    single_image.save("image %s.png" % str(image_stack.axes_manager.indices))
    The "image (0, 0).png" file was created.
    The "image (1, 0).png" file was created.
    The "image (2, 0).png" file was created.
    The "image (3, 0).png" file was created.
    The "image (4, 0).png" file was created.
    The "image (0, 1).png" file was created.
    The "image (1, 1).png" file was created.
    The "image (2, 1).png" file was created.
    The "image (3, 1).png" file was created.
    The "image (4, 1).png" file was created.

The data of the signal instance that is returned at each iteration is a view of
the original data, a property that we can use to perform operations on the
data.  For example, the following code rotates the image at each coordinate  by
a given angle and uses the :py:func:`~.utils.stack` function in combination
with `list comprehensions
<http://docs.python.org/2/tutorial/datastructures.html#list-comprehensions>`_
to make a horizontal "collage" of the image stack:

.. code-block:: python

    >>> import scipy.ndimage
    >>> image_stack = hs.signals.Signal2D(np.array([scipy.misc.lena()]*5))
    >>> image_stack.axes_manager[1].name = "x"
    >>> image_stack.axes_manager[2].name = "y"
    >>> for image, angle in zip(image_stack, (0, 45, 90, 135, 180)):
    ...    image.data[:] = scipy.ndimage.rotate(image.data, angle=angle,
    ...    reshape=False)
    >>> collage = hs.stack([image for image in image_stack], axis=0)
    >>> collage.plot()

.. figure::  images/rotate_lena.png
  :align:   center
  :width:   500

  Rotation of images by iteration.

.. versionadded:: 0.7


Iterating external functions with the map method
^^^^^^^^^^^^^^^^^^^^^^^^^^^^^^^^^^^^^^^^^^^^^^^^

Performing an operation on the data at each coordinate, as in the previous example,
using an external function can be more easily accomplished using the
:py:meth:`~.signal.BaseSignal.map` method:

.. code-block:: python

    >>> import scipy.ndimage
    >>> image_stack = hs.signals.Signal2D(np.array([scipy.misc.lena()]*4))
    >>> image_stack.axes_manager[1].name = "x"
    >>> image_stack.axes_manager[2].name = "y"
    >>> image_stack.map(scipy.ndimage.rotate,
    ...                            angle=45,
    ...                            reshape=False)
    >>> collage = hs.stack([image for image in image_stack], axis=0)
    >>> collage.plot()

.. figure::  images/rotate_lena_apply_simple.png
  :align:   center
  :width:   500

  Rotation of images by the same amount using :py:meth:`~.signal.BaseSignal.map`.

The :py:meth:`~.signal.BaseSignal.map` method can also take variable
arguments as in the following example.

.. code-block:: python

    >>> import scipy.ndimage
    >>> image_stack = hs.signals.Signal2D(np.array([scipy.misc.lena()]*4))
    >>> image_stack.axes_manager[1].name = "x"
    >>> image_stack.axes_manager[2].name = "y"
    >>> angles = hs.signals.BaseSignal(np.array([0, 45, 90, 135]))
    >>> angles.axes_manager.set_signal_dimension(0)
    >>> modes = hs.signals.BaseSignal(np.array(['constant', 'nearest', 'reflect', 'wrap']))
    >>> modes.axes_manager.set_signal_dimension(0)
    >>> image_stack.map(scipy.ndimage.rotate,
    ...                            angle=angles,
    ...                            reshape=False,
    ...                            mode=modes)
    calculating 100% |#############################################| ETA:  00:00:00Cropping

.. figure::  images/rotate_lena_apply_ndkwargs.png
  :align:   center
  :width:   500

  Rotation of images using :py:meth:`~.signal.BaseSignal.map` with different
  arguments for each image in the stack.

Cropping
^^^^^^^^

Cropping can be performed in a very compact and powerful way using
:ref:`signal.indexing` . In addition it can be performed using the following
method or GUIs if cropping :ref:`signal1D <signal1D.crop>` or :ref:`signal2D
<signal2D.crop>`. There is also a general :py:meth:`~.signal.BaseSignal.crop`
method that operates *in place*.

Rebinning
^^^^^^^^^

The :py:meth:`~.signal.BaseSignal.rebin` method rebins data in place down to a size
determined by the user.

Folding and unfolding
^^^^^^^^^^^^^^^^^^^^^

When dealing with multidimensional datasets it is sometimes useful to transform
the data into a two dimensional dataset. This can be accomplished using the
following two methods:

* :py:meth:`~.signal.BaseSignal.fold`
* :py:meth:`~.signal.BaseSignal.unfold`

It is also possible to unfold only the navigation or only the signal space:

* :py:meth:`~.signal.BaseSignal.unfold_navigation_space`
* :py:meth:`~.signal.BaseSignal.unfold_signal_space`


.. _signal.stack_split:

Splitting and stacking
^^^^^^^^^^^^^^^^^^^^^^

Several objects can be stacked together over an existing axis or over a
new axis using the :py:func:`~.utils.stack` function, if they share axis
with same dimension.

.. code-block:: python

    >>> image = hs.signals.Signal2D(scipy.misc.lena())
    >>> image = hs.stack([hs.stack([image]*3,axis=0)]*3,axis=1)
    >>> image.plot()

.. figure::  images/stack_lena_3_3.png
  :align:   center
  :width:   500

  Stacking example.

An object can be splitted into several objects
with the :py:meth:`~.signal.BaseSignal.split` method. This function can be used
to reverse the :py:func:`~.utils.stack` function:

.. code-block:: python

    >>> image = image.split()[0].split()[0]
    >>> image.plot()

.. figure::  images/split_lena_3_3.png
  :align:   center
  :width:   400

  Splitting example.


.. _signal.change_dtype:

Changing the data type
^^^^^^^^^^^^^^^^^^^^^^

Even if the original data is recorded with a limited dynamic range, it is often
desirable to perform the analysis operations with a higher precision.
Conversely, if space is limited, storing in a shorter data type can decrease
the file size. The :py:meth:`~.signal.BaseSignal.change_dtype` changes the data
type in place, e.g.:

.. code-block:: python

    >>> s = hs.load('EELS Signal1D Signal2D (high-loss).dm3')
        Title: EELS Signal1D Signal2D (high-loss).dm3
        Signal type: EELS
        Data dimensions: (21, 42, 2048)
        Data representation: spectrum
        Data type: float32
    >>> s.change_dtype('float64')
    >>> print(s)
        Title: EELS Signal1D Signal2D (high-loss).dm3
        Signal type: EELS
        Data dimensions: (21, 42, 2048)
        Data representation: spectrum
        Data type: float64


.. versionadded:: 0.7

    In addition to all standard numpy dtypes HyperSpy supports four extra
    dtypes for RGB images: rgb8, rgba8, rgb16 and rgba16. Changing
    from and to any rgbx dtype is more constrained than most other dtype
    conversions. To change to a rgbx dtype the signal `record_by` must be
    "spectrum", `signal_dimension` must be 3(4) for rgb(rgba) dtypes and the
    dtype must be uint8(uint16) for rgbx8(rgbx16).  After conversion
    `record_by` becomes `image` and the spectra dimension is removed. The dtype
    of images of dtype rgbx8(rgbx16) can only be changed to uint8(uint16) and
    the `record_by` becomes "spectrum".

    In the following example we create

   .. code-block:: python

        >>> rgb_test = np.zeros((1024, 1024, 3))
        >>> ly, lx = rgb_test.shape[:2]
        >>> offset_factor = 0.16
        >>> size_factor = 3
        >>> Y, X = np.ogrid[0:lx, 0:ly]
        >>> rgb_test[:,:,0] = (X - lx / 2 - lx*offset_factor) ** 2 + (Y - ly / 2 - ly*offset_factor) ** 2 < lx * ly / size_factor **2
        >>> rgb_test[:,:,1] = (X - lx / 2 + lx*offset_factor) ** 2 + (Y - ly / 2 - ly*offset_factor) ** 2 < lx * ly / size_factor **2
        >>> rgb_test[:,:,2] = (X - lx / 2) ** 2 + (Y - ly / 2 + ly*offset_factor) ** 2 < lx * ly / size_factor **2
        >>> rgb_test *= 2**16 - 1
        >>> s = hs.signals.Signal1D(rgb_test)
        >>> s.change_dtype("uint16")
        >>> s
        <Signal1D, title: , dimensions: (1024, 1024|3)>
        >>> s.change_dtype("rgb16")
        >>> s
        <Signal2D, title: , dimensions: (|1024, 1024)>
        >>> s.plot()


   .. figure::  images/rgb_example.png
      :align:   center
      :width:   500

      RGB data type example.


Basic statistical analysis
--------------------------
.. versionadded:: 0.7

:py:meth:`~.signal.BaseSignal.get_histogram` computes the histogram and
conveniently returns it as signal instance. It provides methods to
calculate the bins. :py:meth:`~.signal.BaseSignal.print_summary_statistics` prints
the five-number summary statistics of the data.

These two methods can be combined with
:py:meth:`~.signal.BaseSignal.get_current_signal` to compute the histogram or
print the summary stastics of the signal at the current coordinates, e.g:
.. code-block:: python

    >>> s = hs.signals.EELSSpectrum(np.random.normal(size=(10,100)))
    >>> s.print_summary_statistics()
    Summary statistics
    ------------------
    mean:	0.021
    std:	0.957
    min:	-3.991
    Q1:	-0.608
    median:	0.013
    Q3:	0.652
    max:	2.751

    >>> s.get_current_signal().print_summary_statistics()
    Summary statistics
    ------------------
    mean:   -0.019
    std:    0.855
    min:    -2.803
    Q1: -0.451
    median: -0.038
    Q3: 0.484
    max:    1.992

Histogram of different objects can be compared with the functions
:py:func:`~.drawing.utils.plot_histograms` (see
:ref:`visualisation <plot_spectra>` for the plotting options). For example,
with histograms of several random chi-square distributions:


.. code-block:: python

    >>> img = hs.signals.Signal2D([np.random.chisquare(i+1,[100,100]) for i in range(5)])
    >>> hs.plot.plot_histograms(img,legend='auto')

.. figure::  images/plot_histograms_chisquare.png
   :align:   center
   :width:   500

   Comparing histograms.


.. _signal.noise_properties:

Setting the noise properties
----------------------------

Some data operations require the data variance. Those methods use the
``metadata.Signal.Noise_properties.variance`` attribute if it exists. You can
set this attribute as in the following example where we set the variance to be
10:

.. code-block:: python

    s.metadata.Signal.set_item("Noise_properties.variance", 10)

For heterocedastic noise the ``variance`` attribute must be a
:class:`~.signal_base.BaseSignal`.  Poissonian noise is a common case  of
heterocedastic noise where the variance is equal to the expected value. The
:meth:`~.signal_base.BaseSignal.estimate_poissonian_noise_variance`
:class:`~.signal_base.BaseSignal` method can help setting the variance of data with
semi-poissonian noise. With the default arguments, this method simply sets the
variance attribute to the given ``expected_value``. However, more generally
(although then noise is not strictly poissonian), the variance may be proportional
to the expected value. Moreover, when the noise is a mixture of white
(gaussian) and poissonian noise, the variance is described by the following
linear model:

    .. math::

        \mathrm{Var}[X] = (a * \mathrm{E}[X] + b) * c

Where `a` is the ``gain_factor``, `b` is the ``gain_offset`` (the gaussian
noise variance) and `c` the ``correlation_factor``. The correlation
factor accounts for correlation of adjacent signal elements that can
be modeled as a convolution with a gaussian point spread function.
:meth:`~.signal.BaseSignal.estimate_poissonian_noise_variance` can be used to set
the noise properties when the variance can be described by this linear model,
for example:


.. code-block:: python

  >>> s = hs.signals.Spectrum(np.ones(100))
  >>> s.add_poissonian_noise()
  >>> s.metadata
  ├── General
  │   └── title =
  └── Signal
      ├── binned = False
      ├── record_by = spectrum
      └── signal_type =

  >>> s.estimate_poissonian_noise_variance()
  >>> s.metadata
  ├── General
  │   └── title =
  └── Signal
      ├── Noise_properties
      │   ├── Variance_linear_model
      │   │   ├── correlation_factor = 1
      │   │   ├── gain_factor = 1
      │   │   └── gain_offset = 0
      │   └── variance = <SpectrumSimulation, title: Variance of , dimensions: (|100)>
      ├── binned = False
      ├── record_by = spectrum
<<<<<<< HEAD
      ├── signal_origin = simulation
      └── signal_type =

Speeding up operations
----------------------

.. versionadded:: 1.0

Reusing a Signal for output
^^^^^^^^^^^^^^^^^^^^^^^^^^^

Many signal methods create and return a new signal. For fast operations, the
new signal creation time is non-negligible. Also, when the operation is
repeated many times, for example in a loop, the cumulaive creation time can
become significant. Therefore, many operations on
:py:class:`~.signal.BaseSignal` accept an optional argument `out`. If an
existing signal is passed to `out`, the function output will be placed into
that signal, instead of being returned in a new signal.  The following example
shows how to use this feature to slice a :py:class:`~.signal.BaseSignal`. It is
important to know that the :py:class:`~.signal.BaseSignal` instance passed in
the `out` argument must be well-suited for the purpose. Often this means that
it must have the same axes and data shape as the
:py:class:`~.signal.BaseSignal` that would normally be returned by the
operation.

.. code-block:: python

    >>> s = signals.Signal1D(np.arange(10))
    >>> s_sum = s.sum(0)
    >>> s_sum.data
    array(45)
    >>> s.isig[:5].sum(0, out=s_sum)
    >>> s_sum.data
    array(10)
    >>> s_roi = s.isig[:3]
    >>> s_roi
    <Signal1D, title: , dimensions: (|3)>
    >>> s.isig.__getitem__(slice(None, 5), out=s_roi)
    >>> s_roi
    <Signal1D, title: , dimensions: (|5)>


.. _interactive:

Interactive operations
----------------------

.. versionadded:: 1.0


The function :py:func:`~.interactive.interactive` ease the task of defining
operations that are automatically updated when an event is triggered. By
default it recomputes the operation when data or the axes of the original
signal changes.

.. code-block:: python

    >>> s = hs.signals.Signal1D(np.arange(10.))
    >>> ssum = hs.interactive(s.sum, axis=0)
    >>> ssum.data
    array(45.0)
    >>> s.data /= 10
    >>> s.events.data_changed.trigger()
    >>> ssum.data
    4.5

The interactive opearations can be chained.

.. code-block:: python

    >>> s = hs.signals.Signal1D(np.arange(2 * 3 * 4).reshape((2, 3, 4)))
    >>> ssum = hs.interactive(s.sum, axis=0)
    >>> ssum_mean = hs.interactive(ssum.mean, axis=0)
    >>> ssum_mean.data
    array([ 30.,  33.,  36.,  39.])
    >>> s.data
    array([[[ 0,  1,  2,  3],
            [ 4,  5,  6,  7],
            [ 8,  9, 10, 11]],

           [[12, 13, 14, 15],
            [16, 17, 18, 19],
            [20, 21, 22, 23]]])
    >>> s.data *= 10
    >>> s.events.data_changed.trigger(obj=s)
    >>> ssum_mean.data
    array([ 300.,  330.,  360.,  390.])

Region Of Interest (ROI)
------------------------

.. versionadded:: 1.0

A number of different ROIs are available:

* :py:class:`~.roi.Point1DROI`
* :py:class:`~.roi.Point2DROI`
* :py:class:`~.roi.SpanROI`
* :py:class:`~.roi.RectangularROI`
* :py:class:`~.roi.CircleROI`
* :py:class:`~.roi.Line2DROI`

Once created, a ROI can be used to return a part of any compatible signal:

.. code-block:: python

    >>> s = hs.signals.Signal1D(np.arange(2000).reshape((20,10,10)))
    >>> im = hs.signals.Signal2D(np.arange(100).reshape((10,10)))
    >>> roi = hs.roi.RectangularROI(left=3, right=7, top=2, bottom=5)
    >>> sr = roi(s)
    >>> sr
    <Signal1D, title: , dimensions: (4, 3|10)>
    >>> imr = roi(im)
    >>> imr
    <Signal2D, title: , dimensions: (|4, 3)>

ROIs can also be used :ref:`interactively <Interactive>` with widgets. The
following examples shows how to interactively apply ROIs to an image. Note
that *it is necessary* to plot the signal onto which the widgets will be
added before calling :py:meth:`~.roi.BaseInteractiveROI.interactive`.

.. code-block:: python

    >>> import scipy.misc
    >>> im = hs.signals.Signal2D(scipy.misc.ascent())
    >>> rectangular_roi = hs.roi.RectangularROI(left=30, right=500, top=200, bottom=400)
    >>> line_roi = hs.roi.Line2DROI(0, 0, 512, 512, 1)
    >>> point_roi = hs.roi.Point2DROI(256, 256)
    >>> im.plot()
    >>> roi2D = rectangular_roi.interactive(im, color="blue")
    >>> roi1D = line_roi.interactive(im, color="yellow")
    >>> roi0D = point_roi.interactive(im, color="red")


.. figure::  images/image_with_rois.png
  :align:   center
  :width:   500

.. figure::  images/roi1d.png
  :align:   center
  :width:   500

.. figure::  images/roi2d.png
  :align:   center
  :width:   500

Notably,
since ROIs are independent from the signals they sub-select, the widget can be
plotted on a different signal altogether.

.. code-block:: python

    >>> import scipy.misc
    >>> im = hs.signals.Signal2D(scipy.misc.ascent())
    >>> s = hs.signals.Signal1D(np.random.rand(512, 512, 512))
    >>> roi = hs.roi.RectangularROI(left=30, right=77, top=20, bottom=50)
    >>> s.plot() # plot signal to have where to display the widget
    >>> imr = roi.interactive(im, navigation_signal=s, color="red")
    >>> roi(im).plot()

ROIs are implemented in terms of physical coordinates and not pixels, so with
proper calibration will always point to the same region.

.. figure::  images/random_image_with_rect_roi.png
  :align:   center
  :width:   500

.. figure::  images/random_image_with_rect_roi_spectrum.png
  :align:   center
  :width:   500

.. figure::  images/roi2d.png
  :align:   center
  :width:   500


And of course, as all interactive operations, interactive ROIs are chainable.
The following example shows how to display interactively the histogram of a
rectangular ROI. Notice how we customise the default event connections in
order to increase responsiveness.


.. code-block:: python
   
   >>> import scipy.misc
   >>> im = hs.signals.Signal2D(scipy.misc.ascent())
   >>> im.plot()
   >>> roi = hs.roi.RectangularROI(left=30, right=500, top=200, bottom=400)
   >>> im_roi = roi.interactive(im, color="red")
   >>> roi_hist =hs.interactive(im_roi.get_histogram, event=im_roi.axes_manager.events.any_axis_changed, recompute_out_event=None)
   >>> roi_hist.plot()


.. figure::  images/image_with_rect_roi.png
  :align:   center
  :width:   500

.. figure::  images/roi_hist.png
  :align:   center
  :width:   500
=======
      └── signal_type =



Handling complex data
^^^^^^^^^^^^^^^^^^^^^

The HyperSpy :py:class:`~.hyperspy.signals.ComplexSignal` signal class and its subclasses
for 1-dimensional and 2-dimensional data allow the user to access complex properties like the
`real` and `imag` parts of the data or the `amplitude` (also known as the modulus) and `phase`
(also known as angle or argument) directly. Getting and setting those properties can be done
as follows:

..code-block:: python

  >>> real = s.real      # real is a new HyperSpy signal accessing the same data
  >>> s.real = new_real  # new_real can be an array or signal
  >>> imag = s.imag      # imag  is a new HyperSpy signal accessing the same data
  >>> s.imag = new_imag  # new_imag can be an array or signal

It is important to note that `data` passed to the constructor of a
:py:class:`~._signals.complex_signal.ComplexSignal` (or to a subclass), which is not already
complex, will be converted to the numpy standard of `np.complex`/`np.complex128`. `data` which
is already complex will be passed as is.

To transform a real signal into a complex one use:

.. code-block:: python

    >>> s.change_dtype(complex)

Changing the `dtype` of a complex signal to something real is not clearly defined and thus not
directly possible. Use the `real`, `imag`, `amplitude` or `phase` properties instead to extract
the real data that is desired.


Calculate the angle / phase / argument
--------------------------------------

The :py:func:`~hyperspy.signals.ComplexSignal.angle` function can be used to calculate the
angle, which is equivalent to using the `phase` property if no argument is used. If the data is
real, the angle will be 0 for positive values and 2$\pi$ for negative values. If the `deg`
parameter is set to `True`, the result will be given in degrees, otherwise in rad (default).
The underlying function is the :py:func:`~numpy.angle` function.
:py:func:`~hyperspy.signals.ComplexSignal.angle` will return an appropriate HyperSpy signal.


Phase unwrapping
----------------

With the :py:func:`~hyperspy.signals.ComplexSignal.unwrapped_phase` method the complex phase
of a signal can be unwrapped and returned as a new signal. The underlying method is
:py:func:`~skimage.restoration.unwrap`, which uses the algorithm described in:
Miguel Arevallilo Herraez, David R. Burton, Michael J. Lalor, and Munther A. Gdeisat,
“Fast two-dimensional phase-unwrapping algorithm based on sorting by reliability following
a noncontinuous path”, Journal Applied Optics, Vol. 41, No. 35, pp. 7437, 2002.
(doi: 10.1364/AO.41.007437).


Add a linear phase ramp
-----------------------

For 2-dimensional complex images, a linear phase ramp can be added to the signal via the
:py:func:`~._signals.complex_signal2d.ComplexSignal2D.add_phase_ramp` method. The parameters
`ramp_x` and `ramp_y` dictate the slope of the ramp in `x`- and `y` direction, while the offset
is determined by the `offset` parameter. The fulcrum of the linear ramp is at the origin
and the slopes are given in units of the axis with the according scale taken into account.
Both are available via the :py:class:`~.axes.AxesManager` of the signal.
>>>>>>> caef2453
<|MERGE_RESOLUTION|>--- conflicted
+++ resolved
@@ -994,8 +994,6 @@
       │   └── variance = <SpectrumSimulation, title: Variance of , dimensions: (|100)>
       ├── binned = False
       ├── record_by = spectrum
-<<<<<<< HEAD
-      ├── signal_origin = simulation
       └── signal_type =
 
 Speeding up operations
@@ -1195,10 +1193,6 @@
 .. figure::  images/roi_hist.png
   :align:   center
   :width:   500
-=======
-      └── signal_type =
-
-
 
 Handling complex data
 ^^^^^^^^^^^^^^^^^^^^^
@@ -1263,5 +1257,4 @@
 `ramp_x` and `ramp_y` dictate the slope of the ramp in `x`- and `y` direction, while the offset
 is determined by the `offset` parameter. The fulcrum of the linear ramp is at the origin
 and the slopes are given in units of the axis with the according scale taken into account.
-Both are available via the :py:class:`~.axes.AxesManager` of the signal.
->>>>>>> caef2453
+Both are available via the :py:class:`~.axes.AxesManager` of the signal.