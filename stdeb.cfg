[hyperspy]
Depends:
    python-numpy (>= 1.10),
    python-scipy,
    python-matplotlib (>= 1.2),
    ipython (>= 2.0),
    python-traits,
    python-traitsui,
    python-nose,
    ipython-qtconsole,
    ipython-notebook,
    python-h5py,
    python-sklearn,
<<<<<<< HEAD
    python-requests,
    python-sympy,
    python-setuptools,
    python3-dill,
    python3-tqdm
=======
    python-scikit-image,
    python-requests,
    python-sympy,
    python-setuptools,
    python3-dill
>>>>>>> e90cbb7f
Reccommends:
    python-statsmodels,
Suggests:
    nautilus-open-terminal,
    python-mdp
XS-Python-Version: >=2.7<|MERGE_RESOLUTION|>--- conflicted
+++ resolved
@@ -11,19 +11,12 @@
     ipython-notebook,
     python-h5py,
     python-sklearn,
-<<<<<<< HEAD
+    python-skimage,
     python-requests,
     python-sympy,
     python-setuptools,
     python3-dill,
     python3-tqdm
-=======
-    python-scikit-image,
-    python-requests,
-    python-sympy,
-    python-setuptools,
-    python3-dill
->>>>>>> e90cbb7f
 Reccommends:
     python-statsmodels,
 Suggests:
