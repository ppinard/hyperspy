# -*- coding: utf-8 -*-
# Copyright 2007-2016 The HyperSpy developers
#
# This file is part of  HyperSpy.
#
#  HyperSpy is free software: you can redistribute it and/or modify
# it under the terms of the GNU General Public License as published by
# the Free Software Foundation, either version 3 of the License, or
# (at your option) any later version.
#
#  HyperSpy is distributed in the hope that it will be useful,
# but WITHOUT ANY WARRANTY; without even the implied warranty of
# MERCHANTABILITY or FITNESS FOR A PARTICULAR PURPOSE.  See the
# GNU General Public License for more details.
#
# You should have received a copy of the GNU General Public License
# along with  HyperSpy.  If not, see <http://www.gnu.org/licenses/>.

import copy
import h5py
import os.path
import warnings
import math
import inspect
from contextlib import contextmanager
from datetime import datetime

import numpy as np
import numpy.ma as ma
import scipy.interpolate
try:
    from scipy.signal import savgol_filter
    savgol_imported = True
except ImportError:
    savgol_imported = False
import scipy as sp
from matplotlib import pyplot as plt
try:
    from statsmodels.nonparametric.smoothers_lowess import lowess
    statsmodels_installed = True
except:
    statsmodels_installed = False

from hyperspy.axes import AxesManager
from hyperspy import io
from hyperspy.drawing import mpl_hie, mpl_hse, mpl_he
from hyperspy.learn.mva import MVA, LearningResults
import hyperspy.misc.utils
from hyperspy.misc.utils import DictionaryTreeBrowser
from hyperspy.drawing import signal as sigdraw
from hyperspy.decorators import auto_replot
from hyperspy.defaults_parser import preferences
from hyperspy.misc.io.tools import ensure_directory
from hyperspy.external.progressbar import progressbar
from hyperspy.gui.tools import (
    SpectrumCalibration,
    SmoothingSavitzkyGolay,
    SmoothingLowess,
    SmoothingTV,
    ButterworthFilter)
from hyperspy.misc.tv_denoise import _tv_denoise_1d
from hyperspy.gui.egerton_quantification import BackgroundRemoval
from hyperspy.decorators import only_interactive
from hyperspy.decorators import interactive_range_selector
from scipy.ndimage.filters import gaussian_filter1d
from hyperspy.misc.spectrum_tools import find_peaks_ohaver
from hyperspy.misc.image_tools import (shift_image, estimate_image_shift)
from hyperspy.misc.math_tools import symmetrize, antisymmetrize
from hyperspy.exceptions import SignalDimensionError, DataDimensionError
from hyperspy.misc import array_tools
from hyperspy.misc import spectrum_tools
from hyperspy.misc import rgb_tools
from hyperspy.gui.tools import IntegrateArea
from hyperspy import components
from hyperspy.misc.utils import underline
from hyperspy.external.astroML.histtools import histogram
from hyperspy.drawing.utils import animate_legend
from hyperspy.misc.slicing import SpecialSlicers, FancySlicing
from hyperspy.misc.utils import slugify
from hyperspy.docstrings.signal import (
	ONE_AXIS_PARAMETER, MANY_AXIS_PARAMETER, OUT_ARG)
from hyperspy.events import Events, Event
<<<<<<< HEAD
from datetime import datetime
from hyperspy.docstrings.signal import (
    ONE_AXIS_PARAMETER, MANY_AXIS_PARAMETER, OUT_ARG)
=======
from hyperspy.interactive import interactive
>>>>>>> 018ae1ca


class ModelManager(object):

    """Container for models
    """

    class ModelStub(object):

        def __init__(self, mm, name):
            self._name = name
            self._mm = mm
            self.restore = lambda: mm.restore(self._name)
            self.remove = lambda: mm.remove(self._name)
            self.pop = lambda: mm.pop(self._name)
            self.restore.__doc__ = "Returns the stored model"
            self.remove.__doc__ = "Removes the stored model"
            self.pop.__doc__ = \
                "Returns the stored model and removes it from storage"

        def __repr__(self):
            return repr(self._mm._models[self._name])

    def __init__(self, signal, dictionary=None):
        self._signal = signal
        self._models = DictionaryTreeBrowser()
        self._add_dictionary(dictionary)

    def _add_dictionary(self, dictionary=None):
        if dictionary is not None:
            for k, v in dictionary.iteritems():
                if k.startswith('_') or k in ['restore', 'remove']:
                    raise KeyError("Can't add dictionary with key '%s'" % k)
                k = slugify(k, True)
                self._models.set_item(k, v)
                setattr(self, k, self.ModelStub(self, k))

    def _set_nice_description(self, node, names):
        ans = {'date': datetime.now().strftime('%Y-%m-%d %H:%M:%S'),
               'dimensions': self._signal.axes_manager._get_dimension_str(),
               }
        node.add_dictionary(ans)
        for n in names:
            node.add_node('components.' + n)

    def _save(self, name, dictionary):

        from itertools import product
        _abc = 'abcdefghijklmnopqrstuvwxyz'

        def get_letter(models):
            howmany = len(models)
            if not howmany:
                return 'a'
            order = int(np.log(howmany) / np.log(26)) + 1
            letters = [_abc, ] * order
            for comb in product(*letters):
                guess = "".join(comb)
                if guess not in models.keys():
                    return guess

        if name is None:
            name = get_letter(self._models)
        else:
            name = self._check_name(name)

        if name in self._models:
            self.remove(name)

        self._models.add_node(name)
        node = self._models.get_item(name)
        names = [c['name'] for c in dictionary['components']]
        self._set_nice_description(node, names)

        node.set_item('_dict', dictionary)
        setattr(self, name, self.ModelStub(self, name))

    def store(self, model, name=None):
        """If the given model was created from this signal, stores it

        Parameters
        ----------
        model : model
            the model to store in the signal
        name : {string, None}
            the name for the model to be stored with

        See Also
        --------
        remove
        restore
        pop
        """
        if model.signal is self._signal:
            self._save(name, model.as_dictionary())
        else:
            raise ValueError("The model is created from a different signal, "
                             "you should store it there")

    def _check_name(self, name, existing=False):
        if not isinstance(name, basestring):
            raise KeyError('Name has to be a string')
        if name.startswith('_'):
            raise KeyError('Name cannot start with "_" symbol')
        if '.' in name:
            raise KeyError('Name cannot contain dots (".")')
        name = slugify(name, True)
        if existing:
            if name not in self._models:
                raise KeyError(
                    "Model named '%s' is not currently stored" %
                    name)
        return name

    def remove(self, name):
        """Removes the given model

        Parameters
        ----------
        name : string
            the name of the model to remove

        See Also
        --------
        restore
        store
        pop
        """
        name = self._check_name(name, True)
        delattr(self, name)
        self._models.__delattr__(name)

    def pop(self, name):
        """Returns the restored model and removes it from storage

        Parameters
        ----------
        name : string
            the name of the model to restore and remove

        See Also
        --------
        restore
        store
        remove
        """
        name = self._check_name(name, True)
        model = self.restore(name)
        self.remove(name)
        return model

    def restore(self, name):
        """Returns the restored model

        Parameters
        ----------
        name : string
            the name of the model to restore

        See Also
        --------
        remove
        store
        pop
        """
        name = self._check_name(name, True)
        d = self._models.get_item(name + '._dict').as_dictionary()
        return self._signal.create_model(dictionary=copy.deepcopy(d))

    def __repr__(self):
        return repr(self._models)

    def __len__(self):
        return len(self._models)

    def __getitem__(self, name):
        name = self._check_name(name, True)
        return getattr(self, name)


class Signal2DTools(object):

    def estimate_shift2D(self,
                         reference='current',
                         correlation_threshold=None,
                         chunk_size=30,
                         roi=None,
                         normalize_corr=False,
                         sobel=True,
                         medfilter=True,
                         hanning=True,
                         plot=False,
                         dtype='float',
                         show_progressbar=None):
        """Estimate the shifts in a image using phase correlation

        This method can only estimate the shift by comparing
        bidimensional features that should not change position
        between frames. To decrease the memory usage, the time of
        computation and the accuracy of the results it is convenient
        to select a region of interest by setting the roi keyword.

        Parameters
        ----------

        reference : {'current', 'cascade' ,'stat'}
            If 'current' (default) the image at the current
            coordinates is taken as reference. If 'cascade' each image
            is aligned with the previous one. If 'stat' the translation
            of every image with all the rest is estimated and by
            performing statistical analysis on the result the
            translation is estimated.
        correlation_threshold : {None, 'auto', float}
            This parameter is only relevant when `reference` is 'stat'.
            If float, the shift estimations with a maximum correlation
            value lower than the given value are not used to compute
            the estimated shifts. If 'auto' the threshold is calculated
            automatically as the minimum maximum correlation value
            of the automatically selected reference image.
        chunk_size: {None, int}
            If int and `reference`=='stat' the number of images used
            as reference are limited to the given value.
        roi : tuple of ints or floats (left, right, top bottom)
             Define the region of interest. If int(float) the position
             is given axis index(value).
        sobel : bool
            apply a sobel filter for edge enhancement
        medfilter :  bool
            apply a median filter for noise reduction
        hanning : bool
            Apply a 2d hanning filter
        plot : bool
            If True plots the images after applying the filters and
            the phase correlation
        dtype : str or dtype
            Typecode or data-type in which the calculations must be
            performed.
        show_progressbar : None or bool
            If True, display a progress bar. If None the default is set in
            `preferences`.

        Returns
        -------

        list of applied shifts

        Notes
        -----

        The statistical analysis approach to the translation estimation
        when using `reference`='stat' roughly follows [1]_ . If you use
        it please cite their article.

        References
        ----------

        .. [1] Schaffer, Bernhard, Werner Grogger, and Gerald
        Kothleitner. “Automated Spatial Drift Correction for EFTEM
        Image Series.”
        Ultramicroscopy 102, no. 1 (December 2004): 27–36.

        """
        if show_progressbar is None:
            show_progressbar = preferences.General.show_progressbar
        self._check_signal_dimension_equals_two()
        if roi is not None:
            # Get the indices of the roi
            yaxis = self.axes_manager.signal_axes[1]
            xaxis = self.axes_manager.signal_axes[0]
            roi = tuple([xaxis._get_index(i) for i in roi[2:]] +
                        [yaxis._get_index(i) for i in roi[:2]])

        ref = None if reference == 'cascade' else \
            self.__call__().copy()
        shifts = []
        nrows = None
        images_number = self.axes_manager._max_index + 1
        if reference == 'stat':
            nrows = images_number if chunk_size is None else \
                min(images_number, chunk_size)
            pcarray = ma.zeros((nrows, self.axes_manager._max_index + 1,
                                ),
                               dtype=np.dtype([('max_value', np.float),
                                               ('shift', np.int32,
                                                (2,))]))
            nshift, max_value = estimate_image_shift(
                self(),
                self(),
                roi=roi,
                sobel=sobel,
                medfilter=medfilter,
                hanning=hanning,
                normalize_corr=normalize_corr,
                plot=plot,
                dtype=dtype)
            np.fill_diagonal(pcarray['max_value'], max_value)
            pbar = progressbar(maxval=nrows * images_number,
                               disabled=not show_progressbar)
        else:
            pbar = progressbar(maxval=images_number,
                               disabled=not show_progressbar)

        # Main iteration loop. Fills the rows of pcarray when reference
        # is stat
        for i1, im in enumerate(self._iterate_signal()):
            if reference in ['current', 'cascade']:
                if ref is None:
                    ref = im.copy()
                    shift = np.array([0, 0])
                nshift, max_val = estimate_image_shift(
                    ref, im, roi=roi, sobel=sobel, medfilter=medfilter,
                    hanning=hanning, plot=plot,
                    normalize_corr=normalize_corr, dtype=dtype)
                if reference == 'cascade':
                    shift += nshift
                    ref = im.copy()
                else:
                    shift = nshift
                shifts.append(shift.copy())
                pbar.update(i1 + 1)
            elif reference == 'stat':
                if i1 == nrows:
                    break
                # Iterate to fill the columns of pcarray
                for i2, im2 in enumerate(
                        self._iterate_signal()):
                    if i2 > i1:
                        nshift, max_value = estimate_image_shift(
                            im,
                            im2,
                            roi=roi,
                            sobel=sobel,
                            medfilter=medfilter,
                            hanning=hanning,
                            normalize_corr=normalize_corr,
                            plot=plot,
                            dtype=dtype)

                        pcarray[i1, i2] = max_value, nshift
                    del im2
                    pbar.update(i2 + images_number * i1 + 1)
                del im
        if reference == 'stat':
            # Select the reference image as the one that has the
            # higher max_value in the row
            sqpcarr = pcarray[:, :nrows]
            sqpcarr['max_value'][:] = symmetrize(sqpcarr['max_value'])
            sqpcarr['shift'][:] = antisymmetrize(sqpcarr['shift'])
            ref_index = np.argmax(pcarray['max_value'].min(1))
            self.ref_index = ref_index
            shifts = (pcarray['shift'] +
                      pcarray['shift'][ref_index, :nrows][:, np.newaxis])
            if correlation_threshold is not None:
                if correlation_threshold == 'auto':
                    correlation_threshold = \
                        (pcarray['max_value'].min(0)).max()
                    print("Correlation threshold = %1.2f" %
                          correlation_threshold)
                shifts[pcarray['max_value'] <
                       correlation_threshold] = ma.masked
                shifts.mask[ref_index, :] = False

            shifts = shifts.mean(0)
        else:
            shifts = np.array(shifts)
            del ref
        return shifts

    def align2D(self, crop=True, fill_value=np.nan, shifts=None, expand=False,
                roi=None,
                sobel=True,
                medfilter=True,
                hanning=True,
                plot=False,
                normalize_corr=False,
                reference='current',
                dtype='float',
                correlation_threshold=None,
                chunk_size=30):
        """Align the images in place using user provided shifts or by
        estimating the shifts.

        Please, see `estimate_shift2D` docstring for details
        on the rest of the parameters not documented in the following
        section

        Parameters
        ----------
        crop : bool
            If True, the data will be cropped not to include regions
            with missing data
        fill_value : int, float, nan
            The areas with missing data are filled with the given value.
            Default is nan.
        shifts : None or list of tuples
            If None the shifts are estimated using
            `estimate_shift2D`.
        expand : bool
            If True, the data will be expanded to fit all data after alignment.
            Overrides `crop`.

        Returns
        -------
        shifts : np.array
            The shifts are returned only if `shifts` is None

        Notes
        -----

        The statistical analysis approach to the translation estimation
        when using `reference`='stat' roughly follows [1]_ . If you use
        it please cite their article.

        References
        ----------

        .. [1] Schaffer, Bernhard, Werner Grogger, and Gerald
        Kothleitner. “Automated Spatial Drift Correction for EFTEM
        Image Series.”
        Ultramicroscopy 102, no. 1 (December 2004): 27–36.

        """
        self._check_signal_dimension_equals_two()
        if shifts is None:
            shifts = self.estimate_shift2D(
                roi=roi,
                sobel=sobel,
                medfilter=medfilter,
                hanning=hanning,
                plot=plot,
                reference=reference,
                dtype=dtype,
                correlation_threshold=correlation_threshold,
                normalize_corr=normalize_corr,
                chunk_size=chunk_size)
            return_shifts = True
        else:
            return_shifts = False

        if expand:
            # Expand to fit all valid data
            left, right = (int(np.floor(shifts[:, 1].min())) if
                           shifts[:, 1].min() < 0 else 0,
                           int(np.ceil(shifts[:, 1].max())) if
                           shifts[:, 1].max() > 0 else 0)
            top, bottom = (int(np.floor(shifts[:, 0].min())) if
                           shifts[:, 0].min() < 0 else 0,
                           int(np.ceil(shifts[:, 0].max())) if
                           shifts[:, 0].max() > 0 else 0)
            xaxis = self.axes_manager.signal_axes[0]
            yaxis = self.axes_manager.signal_axes[1]
            padding = []
            for i in xrange(self.data.ndim):
                if i == xaxis.index_in_array:
                    padding.append((right, -left))
                elif i == yaxis.index_in_array:
                    padding.append((bottom, -top))
                else:
                    padding.append((0, 0))
            self.data = np.pad(self.data, padding, mode='constant',
                               constant_values=(fill_value,))
            if left < 0:
                xaxis.offset += left * xaxis.scale
            if np.any((left < 0, right > 0)):
                xaxis.size += right - left
            if top < 0:
                yaxis.offset += top * yaxis.scale
            if np.any((top < 0, bottom > 0)):
                yaxis.size += bottom - top

        # Translate with sub-pixel precision if necesary
        for im, shift in zip(self._iterate_signal(),
                             shifts):
            if np.any(shift):
                shift_image(im, -shift,
                            fill_value=fill_value)
                del im

        if crop and not expand:
            # Crop the image to the valid size
            shifts = -shifts
            bottom, top = (int(np.floor(shifts[:, 0].min())) if
                           shifts[:, 0].min() < 0 else None,
                           int(np.ceil(shifts[:, 0].max())) if
                           shifts[:, 0].max() > 0 else 0)
            right, left = (int(np.floor(shifts[:, 1].min())) if
                           shifts[:, 1].min() < 0 else None,
                           int(np.ceil(shifts[:, 1].max())) if
                           shifts[:, 1].max() > 0 else 0)
            self.crop_image(top, bottom, left, right)
            shifts = -shifts

        if return_shifts:
            return shifts

    def crop_image(self, top=None, bottom=None,
                   left=None, right=None):
        """Crops an image in place.

        top, bottom, left, right : int or float

            If int the values are taken as indices. If float the values are
            converted to indices.

        See also:
        ---------
        crop

        """
        self._check_signal_dimension_equals_two()
        self.crop(self.axes_manager.signal_axes[1].index_in_axes_manager,
                  top,
                  bottom)
        self.crop(self.axes_manager.signal_axes[0].index_in_axes_manager,
                  left,
                  right)


class Signal1DTools(object):

    def shift1D(self,
                shift_array,
                interpolation_method='linear',
                crop=True,
                expand=False,
                fill_value=np.nan,
                show_progressbar=None):
        """Shift the data in place over the signal axis by the amount specified
        by an array.

        Parameters
        ----------
        shift_array : numpy array
            An array containing the shifting amount. It must have
            `axes_manager._navigation_shape_in_array` shape.
        interpolation_method : str or int
            Specifies the kind of interpolation as a string ('linear',
            'nearest', 'zero', 'slinear', 'quadratic, 'cubic') or as an
            integer specifying the order of the spline interpolator to
            use.
        crop : bool
            If True automatically crop the signal axis at both ends if
            needed.
        expand : bool
            If True, the data will be expanded to fit all data after alignment.
            Overrides `crop`.
        fill_value : float
            If crop is False fill the data outside of the original
            interval with the given value where needed.
        show_progressbar : None or bool
            If True, display a progress bar. If None the default is set in
            `preferences`.

        Raises
        ------
        SignalDimensionError if the signal dimension is not 1.

        """
        if show_progressbar is None:
            show_progressbar = preferences.General.show_progressbar
        self._check_signal_dimension_equals_one()
        axis = self.axes_manager.signal_axes[0]
        pbar = progressbar(
            maxval=self.axes_manager.navigation_size,
            disabled=not show_progressbar)

        # Figure out min/max shifts, and translate to shifts in index as well
        minimum, maximum = np.nanmin(shift_array), np.nanmax(shift_array)
        if minimum < 0:
            ihigh = 1 + axis.value2index(
                axis.high_value + minimum,
                rounding=math.floor)
        else:
            ihigh = axis.high_index + 1
        if maximum > 0:
            ilow = axis.value2index(axis.offset + maximum,
                                    rounding=math.ceil)
        else:
            ilow = axis.low_index
        if expand:
            padding = []
            for i in xrange(self.data.ndim):
                if i == axis.index_in_array:
                    padding.append(
                        (axis.high_index - ihigh + 1, ilow - axis.low_index))
                else:
                    padding.append((0, 0))
            self.data = np.pad(self.data, padding, mode='constant',
                               constant_values=(fill_value,))
            axis.offset += minimum
            axis.size += axis.high_index - ihigh + 1 + ilow - axis.low_index
        offset = axis.offset
        original_axis = axis.axis.copy()
        for i, (dat, shift) in enumerate(zip(
                self._iterate_signal(),
                shift_array.ravel(()))):
            if np.isnan(shift):
                continue
            si = sp.interpolate.interp1d(original_axis,
                                         dat,
                                         bounds_error=False,
                                         fill_value=fill_value,
                                         kind=interpolation_method)
            axis.offset = float(offset - shift)
            dat[:] = si(axis.axis)
            pbar.update(i + 1)

        axis.offset = offset

        if crop and not expand:
            self.crop(axis.index_in_axes_manager,
                      ilow,
                      ihigh)

    def interpolate_in_between(self, start, end, delta=3,
                               show_progressbar=None, **kwargs):
        """Replace the data in a given range by interpolation.

        The operation is performed in place.

        Parameters
        ----------
        start, end : {int | float}
            The limits of the interval. If int they are taken as the
            axis index. If float they are taken as the axis value.

        delta : {int | float}
            The windows around the (start, end) to use for interpolation

        show_progressbar : None or bool
            If True, display a progress bar. If None the default is set in
            `preferences`.

        All extra keyword arguments are passed to
        scipy.interpolate.interp1d. See the function documentation
        for details.

        Raises
        ------
        SignalDimensionError if the signal dimension is not 1.

        """
        if show_progressbar is None:
            show_progressbar = preferences.General.show_progressbar
        self._check_signal_dimension_equals_one()
        axis = self.axes_manager.signal_axes[0]
        i1 = axis._get_index(start)
        i2 = axis._get_index(end)
        if isinstance(delta, float):
            delta = int(delta / axis.scale)
        i0 = int(np.clip(i1 - delta, 0, np.inf))
        i3 = int(np.clip(i2 + delta, 0, axis.size))
        pbar = progressbar(
            maxval=self.axes_manager.navigation_size,
            disabled=not show_progressbar)
        for i, dat in enumerate(self._iterate_signal()):
            dat_int = sp.interpolate.interp1d(
                range(i0, i1) + range(i2, i3),
                dat[i0:i1].tolist() + dat[i2:i3].tolist(),
                **kwargs)
            dat[i1:i2] = dat_int(range(i1, i2))
            pbar.update(i + 1)

    def _check_navigation_mask(self, mask):
        if mask is not None:
            if not isinstance(mask, Signal):
                raise ValueError("mask must be a Signal instance.")
            elif mask.axes_manager.signal_dimension not in (0, 1):
                raise ValueError("mask must be a Signal with signal_dimension "
                                 "equal to 1")
            elif (mask.axes_manager.navigation_dimension !=
                  self.axes_manager.navigation_dimension):
                raise ValueError("mask must be a Signal with the same "
                                 "navigation_dimension as the current signal.")

    def estimate_shift1D(self,
                         start=None,
                         end=None,
                         reference_indices=None,
                         max_shift=None,
                         interpolate=True,
                         number_of_interpolation_points=5,
                         mask=None,
                         show_progressbar=None):
        """Estimate the shifts in the current signal axis using
         cross-correlation.

        This method can only estimate the shift by comparing
        unidimensional features that should not change the position in
        the signal axis. To decrease the memory usage, the time of
        computation and the accuracy of the results it is convenient to
        select the feature of interest providing sensible values for
        `start` and `end`. By default interpolation is used to obtain
        subpixel precision.

        Parameters
        ----------
        start, end : {int | float | None}
            The limits of the interval. If int they are taken as the
            axis index. If float they are taken as the axis value.
        reference_indices : tuple of ints or None
            Defines the coordinates of the spectrum that will be used
            as eference. If None the spectrum at the current
            coordinates is used for this purpose.
        max_shift : int
            "Saturation limit" for the shift.
        interpolate : bool
            If True, interpolation is used to provide sub-pixel
            accuracy.
        number_of_interpolation_points : int
            Number of interpolation points. Warning: making this number
            too big can saturate the memory
        mask : Signal of bool data type.
            It must have signal_dimension = 0 and navigation_shape equal to the
            current signal. Where mask is True the shift is not computed
            and set to nan.
        show_progressbar : None or bool
            If True, display a progress bar. If None the default is set in
            `preferences`.

        Returns
        -------
        An array with the result of the estimation in the axis units.

        Raises
        ------
        SignalDimensionError if the signal dimension is not 1.

        """
        if show_progressbar is None:
            show_progressbar = preferences.General.show_progressbar
        self._check_signal_dimension_equals_one()
        ip = number_of_interpolation_points + 1
        axis = self.axes_manager.signal_axes[0]
        self._check_navigation_mask(mask)
        if reference_indices is None:
            reference_indices = self.axes_manager.indices

        i1, i2 = axis._get_index(start), axis._get_index(end)
        shift_array = np.zeros(self.axes_manager._navigation_shape_in_array,
                               dtype=float)
        ref = self.inav[reference_indices].data[i1:i2]
        if interpolate is True:
            ref = spectrum_tools.interpolate1D(ip, ref)
        pbar = progressbar(
            maxval=self.axes_manager.navigation_size,
            disabled=not show_progressbar)
        for i, (dat, indices) in enumerate(zip(
                self._iterate_signal(),
                self.axes_manager._array_indices_generator())):
            if mask is not None and bool(mask.data[indices]) is True:
                shift_array[indices] = np.nan
            else:
                dat = dat[i1:i2]
                if interpolate is True:
                    dat = spectrum_tools.interpolate1D(ip, dat)
                shift_array[indices] = np.argmax(
                    np.correlate(ref, dat, 'full')) - len(ref) + 1
            pbar.update(i + 1)
        pbar.finish()

        if max_shift is not None:
            if interpolate is True:
                max_shift *= ip
            shift_array.clip(-max_shift, max_shift)
        if interpolate is True:
            shift_array /= ip
        shift_array *= axis.scale
        return shift_array

    def align1D(self,
                start=None,
                end=None,
                reference_indices=None,
                max_shift=None,
                interpolate=True,
                number_of_interpolation_points=5,
                interpolation_method='linear',
                crop=True,
                expand=False,
                fill_value=np.nan,
                also_align=[],
                mask=None,
                show_progressbar=None):
        """Estimate the shifts in the signal axis using
        cross-correlation and use the estimation to align the data in place.

        This method can only estimate the shift by comparing
        unidimensional
        features that should not change the position.
        To decrease memory usage, time of computation and improve
        accuracy it is convenient to select the feature of interest
        setting the `start` and `end` keywords. By default interpolation is
        used to obtain subpixel precision.

        Parameters
        ----------
        start, end : {int | float | None}
            The limits of the interval. If int they are taken as the
            axis index. If float they are taken as the axis value.
        reference_indices : tuple of ints or None
            Defines the coordinates of the spectrum that will be used
            as eference. If None the spectrum at the current
            coordinates is used for this purpose.
        max_shift : int
            "Saturation limit" for the shift.
        interpolate : bool
            If True, interpolation is used to provide sub-pixel
            accuracy.
        number_of_interpolation_points : int
            Number of interpolation points. Warning: making this number
            too big can saturate the memory
        interpolation_method : str or int
            Specifies the kind of interpolation as a string ('linear',
            'nearest', 'zero', 'slinear', 'quadratic, 'cubic') or as an
            integer specifying the order of the spline interpolator to
            use.
        crop : bool
            If True automatically crop the signal axis at both ends if
            needed.
        expand : bool
            If True, the data will be expanded to fit all data after alignment.
            Overrides `crop`.
        fill_value : float
            If crop is False fill the data outside of the original
            interval with the given value where needed.
        also_align : list of signals
            A list of Signal instances that has exactly the same
            dimensions
            as this one and that will be aligned using the shift map
            estimated using the this signal.
        mask : Signal of bool data type.
            It must have signal_dimension = 0 and navigation_shape equal to the
            current signal. Where mask is True the shift is not computed
            and set to nan.
        show_progressbar : None or bool
            If True, display a progress bar. If None the default is set in
            `preferences`.

        Returns
        -------
        An array with the result of the estimation. The shift will be

        Raises
        ------
        SignalDimensionError if the signal dimension is not 1.

        See also
        --------
        estimate_shift1D

        """
        if also_align is None:
            also_align = []
        self._check_signal_dimension_equals_one()
        shift_array = self.estimate_shift1D(
            start=start,
            end=end,
            reference_indices=reference_indices,
            max_shift=max_shift,
            interpolate=interpolate,
            number_of_interpolation_points=number_of_interpolation_points,
            mask=mask,
            show_progressbar=show_progressbar)
        for signal in also_align + [self]:
            signal.shift1D(shift_array=shift_array,
                           interpolation_method=interpolation_method,
                           crop=crop,
                           fill_value=fill_value,
                           expand=expand,
                           show_progressbar=show_progressbar)

    def integrate_in_range(self, signal_range='interactive'):
        """ Sums the spectrum over an energy range, giving the integrated
        area.

        The energy range can either be selected through a GUI or the command
        line.

        Parameters
        ----------
        signal_range : {a tuple of this form (l, r), "interactive"}
            l and r are the left and right limits of the range. They can be
            numbers or None, where None indicates the extremes of the interval.
            If l and r are floats the `signal_range` will be in axis units (for
            example eV). If l and r are integers the `signal_range` will be in
            index units. When `signal_range` is "interactive" (default) the
            range is selected using a GUI.

        Returns
        -------
        integrated_spectrum : Signal subclass

        See Also
        --------
        integrate_simpson

        Examples
        --------

        Using the GUI

        >>> s.integrate_in_range()

        Using the CLI

        >>> s_int = s.integrate_in_range(signal_range=(560,None))

        Selecting a range in the axis units, by specifying the
        signal range with floats.

        >>> s_int = s.integrate_in_range(signal_range=(560.,590.))

        Selecting a range using the index, by specifying the
        signal range with integers.

        >>> s_int = s.integrate_in_range(signal_range=(100,120))

        """

        if signal_range == 'interactive':
            self_copy = self.deepcopy()
            ia = IntegrateArea(self_copy, signal_range)
            ia.edit_traits()
            integrated_spectrum = self_copy
        else:
            integrated_spectrum = self._integrate_in_range_commandline(
                signal_range)
        return integrated_spectrum

    def _integrate_in_range_commandline(self, signal_range):
        e1 = signal_range[0]
        e2 = signal_range[1]
<<<<<<< HEAD
        integrated_spectrum = self.isig[e1:e2].integrate1D(-1)
=======
        integrated_spectrum = self.isig[..., e1:e2].integrate1D(-1)
>>>>>>> 018ae1ca
        return integrated_spectrum

    @only_interactive
    def calibrate(self):
        """Calibrate the spectral dimension using a gui.

        It displays a window where the new calibration can be set by:
        * Setting the offset, units and scale directly
        * Selection a range by dragging the mouse on the spectrum figure
         and
        setting the new values for the given range limits

        Notes
        -----
        For this method to work the output_dimension must be 1. Set the
        view
        accordingly

        Raises
        ------
        SignalDimensionError if the signal dimension is not 1.

        """
        self._check_signal_dimension_equals_one()
        calibration = SpectrumCalibration(self)
        calibration.edit_traits()

    def smooth_savitzky_golay(self,
                              polynomial_order=None,
                              window_length=None,
                              differential_order=0):
        """Apply a Savitzky-Golay filter to the data in place.

        If `polynomial_order` or `window_length` or `differential_order` are
        None the method is run in interactive mode.

        Parameters
        ----------
        window_length : int
            The length of the filter window (i.e. the number of coefficients).
            `window_length` must be a positive odd integer.
        polynomial_order : int
            The order of the polynomial used to fit the samples.
            `polyorder` must be less than `window_length`.
        differential_order: int, optional
            The order of the derivative to compute.  This must be a
            nonnegative integer.  The default is 0, which means to filter
            the data without differentiating.

        Notes
        -----
        More information about the filter in `scipy.signal.savgol_filter`.

        """
        if not savgol_imported:
            raise ImportError("scipy >= 0.14 needs to be installed to use"
                              "this feature.")
        self._check_signal_dimension_equals_one()
        if (polynomial_order is not None and
                window_length is not None):
            axis = self.axes_manager.signal_axes[0]
            self.data = savgol_filter(
                x=self.data,
                window_length=window_length,
                polyorder=polynomial_order,
                deriv=differential_order,
                delta=axis.scale,
                axis=axis.index_in_array)

        else:
            # Interactive mode
            smoother = SmoothingSavitzkyGolay(self)
            smoother.differential_order = differential_order
            if polynomial_order is not None:
                smoother.polynomial_order = polynomial_order
            if window_length is not None:
                smoother.window_length = window_length
            smoother.edit_traits()

    def smooth_lowess(self,
                      smoothing_parameter=None,
                      number_of_iterations=None,
                      show_progressbar=None):
        """Lowess data smoothing in place.

        If `smoothing_parameter` or `number_of_iterations` are None the method
        is run in interactive mode.

        Parameters
        ----------
        smoothing_parameter: float or None
            Between 0 and 1. The fraction of the data used
            when estimating each y-value.
        number_of_iterations: int or None
            The number of residual-based reweightings
            to perform.
        show_progressbar : None or bool
            If True, display a progress bar. If None the default is set in
            `preferences`.

        Raises
        ------
        SignalDimensionError if the signal dimension is not 1.
        ImportError if statsmodels is not installed.

        Notes
        -----
        This method uses the lowess algorithm from statsmodels. statsmodels
        is required for this method.

        """
        if not statsmodels_installed:
            raise ImportError("statsmodels is not installed. This package is "
                              "required for this feature.")
        self._check_signal_dimension_equals_one()
        if smoothing_parameter is None or number_of_iterations is None:
            smoother = SmoothingLowess(self)
            if smoothing_parameter is not None:
                smoother.smoothing_parameter = smoothing_parameter
            if number_of_iterations is not None:
                smoother.number_of_iterations = number_of_iterations
            smoother.edit_traits()
        else:
            self.map(lowess,
                     exog=self.axes_manager[-1].axis,
                     frac=smoothing_parameter,
                     it=number_of_iterations,
                     is_sorted=True,
                     return_sorted=False,
                     show_progressbar=show_progressbar)

    def smooth_tv(self, smoothing_parameter=None, show_progressbar=None):
        """Total variation data smoothing in place.

        Parameters
        ----------
        smoothing_parameter: float or None
           Denoising weight relative to L2 minimization. If None the method
           is run in interactive mode.
        show_progressbar : None or bool
            If True, display a progress bar. If None the default is set in
            `preferences`.

        Raises
        ------
        SignalDimensionError if the signal dimension is not 1.

        """
        self._check_signal_dimension_equals_one()
        if smoothing_parameter is None:
            smoother = SmoothingTV(self)
            smoother.edit_traits()
        else:
            self.map(_tv_denoise_1d, weight=smoothing_parameter,
                     show_progressbar=show_progressbar)

    def filter_butterworth(self,
                           cutoff_frequency_ratio=None,
                           type='low',
                           order=2):
        """Butterworth filter in place.

        Raises
        ------
        SignalDimensionError if the signal dimension is not 1.

        """
        self._check_signal_dimension_equals_one()
        smoother = ButterworthFilter(self)
        if cutoff_frequency_ratio is not None:
            smoother.cutoff_frequency_ratio = cutoff_frequency_ratio
            smoother.apply()
        else:
            smoother.edit_traits()

    def _remove_background_cli(
            self, signal_range, background_estimator, estimate_background=True,
            show_progressbar=None):
        from hyperspy.models.model1D import Model1D
        model = Model1D(self)
        model.append(background_estimator)
        if estimate_background:
            background_estimator.estimate_parameters(
                self,
                signal_range[0],
                signal_range[1],
                only_current=False)
        else:
            model.set_signal_range(signal_range[0], signal_range[1])
            model.multifit(show_progressbar=show_progressbar)
        return self - model.as_signal(show_progressbar=show_progressbar)

    def remove_background(
            self,
            signal_range='interactive',
            background_type='PowerLaw',
            polynomial_order=2,
            estimate_background=True,
            show_progressbar=None):
        """Remove the background, either in place using a gui or returned as a new
        spectrum using the command line.

        Parameters
        ----------
        signal_range : tuple, optional
            If this argument is not specified, the signal range has to be
            selected using a GUI. And the original spectrum will be replaced.
            If tuple is given, the a spectrum will be returned.
        background_type : string
            The type of component which should be used to fit the background.
            Possible components: PowerLaw, Gaussian, Offset, Polynomial
            If Polynomial is used, the polynomial order can be specified
        polynomial_order : int, default 2
            Specify the polynomial order if a Polynomial background is used.
        estimate_background : bool
            If True, estimate the background. If False, the signal is fitted
            using a full model. This is slower compared to the estimation but
            possibly more accurate.
        show_progressbar : None or bool
            If True, display a progress bar. If None the default is set in
            `preferences`.

        Examples
        --------

        Using gui, replaces spectrum s

        >>>> s.remove_background()

        Using command line, returns a spectrum

        >>>> s = s.remove_background(signal_range=(400,450), background_type='PowerLaw')

        Using a full model to fit the background

        >>>> s = s.remove_background(signal_range=(400,450), estimate_background=False)

        Raises
        ------
        SignalDimensionError if the signal dimension is not 1.

        """
        self._check_signal_dimension_equals_one()
        if signal_range == 'interactive':
            br = BackgroundRemoval(self)
            br.edit_traits()
        else:
            if background_type == 'PowerLaw':
                background_estimator = components.PowerLaw()
            elif background_type == 'Gaussian':
                background_estimator = components.Gaussian()
            elif background_type == 'Offset':
                background_estimator = components.Offset()
            elif background_type == 'Polynomial':
                background_estimator = components.Polynomial(polynomial_order)
            else:
                raise ValueError(
                    "Background type: " +
                    background_type +
                    " not recognized")

            spectra = self._remove_background_cli(
                signal_range, background_estimator, estimate_background,
                show_progressbar=show_progressbar)
            return spectra

    @interactive_range_selector
    def crop_spectrum(self, left_value=None, right_value=None,):
        """Crop in place the spectral dimension.

        Parameters
        ----------
        left_value, righ_value: {int | float | None}
            If int the values are taken as indices. If float they are
            converted to indices using the spectral axis calibration.
            If left_value is None crops from the beginning of the axis.
            If right_value is None crops up to the end of the axis. If
            both are
            None the interactive cropping interface is activated
            enabling
            cropping the spectrum using a span selector in the signal
            plot.

        Raises
        ------
        SignalDimensionError if the signal dimension is not 1.

        """
        self._check_signal_dimension_equals_one()
        self.crop(
            axis=self.axes_manager.signal_axes[0].index_in_axes_manager,
            start=left_value, end=right_value)

    @auto_replot
    def gaussian_filter(self, FWHM):
        """Applies a Gaussian filter in the spectral dimension in place.

        Parameters
        ----------
        FWHM : float
            The Full Width at Half Maximum of the gaussian in the
            spectral axis units

        Raises
        ------
        ValueError if FWHM is equal or less than zero.

        SignalDimensionError if the signal dimension is not 1.

        """
        self._check_signal_dimension_equals_one()
        if FWHM <= 0:
            raise ValueError(
                "FWHM must be greater than zero")
        axis = self.axes_manager.signal_axes[0]
        FWHM *= 1 / axis.scale
        self.data = gaussian_filter1d(
            self.data,
            axis=axis.index_in_array,
            sigma=FWHM / 2.35482)

    @auto_replot
    def hanning_taper(self, side='both', channels=None, offset=0):
        """Apply a hanning taper to the data in place.

        Parameters
        ----------
        side : {'left', 'right', 'both'}
        channels : {None, int}
            The number of channels to taper. If None 5% of the total
            number of channels are tapered.
        offset : int

        Returns
        -------
        channels

        Raises
        ------
        SignalDimensionError if the signal dimension is not 1.

        """
        # TODO: generalize it
        self._check_signal_dimension_equals_one()
        if channels is None:
            channels = int(round(len(self()) * 0.02))
            if channels < 20:
                channels = 20
        dc = self.data
        if side == 'left' or side == 'both':
            dc[..., offset:channels + offset] *= (
                np.hanning(2 * channels)[:channels])
            dc[..., :offset] *= 0.
        if side == 'right' or side == 'both':
            if offset == 0:
                rl = None
            else:
                rl = -offset
            dc[..., -channels - offset:rl] *= (
                np.hanning(2 * channels)[-channels:])
            if offset != 0:
                dc[..., -offset:] *= 0.
        return channels

    def find_peaks1D_ohaver(self, xdim=None, slope_thresh=0, amp_thresh=None,
                            subchannel=True, medfilt_radius=5, maxpeakn=30000,
                            peakgroup=10):
        """Find peaks along a 1D line (peaks in spectrum/spectra).

        Function to locate the positive peaks in a noisy x-y data set.

        Detects peaks by looking for downward zero-crossings in the
        first derivative that exceed 'slope_thresh'.

        Returns an array containing position, height, and width of each
        peak.

        'slope_thresh' and 'amp_thresh', control sensitivity: higher
        values will
        neglect smaller features.


        peakgroup is the number of points around the top peak to search
        around

        Parameters
        ---------


        slope_thresh : float (optional)
                       1st derivative threshold to count the peak
                       default is set to 0.5
                       higher values will neglect smaller features.

        amp_thresh : float (optional)
                     intensity threshold above which
                     default is set to 10% of max(y)
                     higher values will neglect smaller features.

        medfilt_radius : int (optional)
                     median filter window to apply to smooth the data
                     (see scipy.signal.medfilt)
                     if 0, no filter will be applied.
                     default is set to 5

        peakgroup : int (optional)
                    number of points around the "top part" of the peak
                    default is set to 10

        maxpeakn : int (optional)
                   number of maximum detectable peaks
                   default is set to 5000

        subpix : bool (optional)
                 default is set to True

        Returns
        -------
        peaks : structured array of shape _navigation_shape_in_array in which
        each cell contains an array that contains as many structured arrays as
        peaks where found at that location and which fields: position, height,
        width, contains position, height, and width of each peak.

        Raises
        ------
        SignalDimensionError if the signal dimension is not 1.

        """
        # TODO: add scipy.signal.find_peaks_cwt
        self._check_signal_dimension_equals_one()
        axis = self.axes_manager.signal_axes[0].axis
        arr_shape = (self.axes_manager._navigation_shape_in_array
                     if self.axes_manager.navigation_size > 0
                     else [1, ])
        peaks = np.zeros(arr_shape, dtype=object)
        for y, indices in zip(self._iterate_signal(),
                              self.axes_manager._array_indices_generator()):
            peaks[indices] = find_peaks_ohaver(
                y,
                axis,
                slope_thresh=slope_thresh,
                amp_thresh=amp_thresh,
                medfilt_radius=medfilt_radius,
                maxpeakn=maxpeakn,
                peakgroup=peakgroup,
                subchannel=subchannel)
        return peaks

    def estimate_peak_width(self,
                            factor=0.5,
                            window=None,
                            return_interval=False,
                            show_progressbar=None):
        """Estimate the width of the highest intensity of peak
        of the spectra at a given fraction of its maximum.

        It can be used with asymmetric peaks. For accurate results any
        background must be previously substracted.
        The estimation is performed by interpolation using cubic splines.

        Parameters
        ----------
        factor : 0 < float < 1
            The default, 0.5, estimates the FWHM.
        window : None, float
            The size of the window centred at the peak maximum
            used to perform the estimation.
            The window size must be chosen with care: if it is narrower
            than the width of the peak at some positions or if it is
            so wide that it includes other more intense peaks this
            method cannot compute the width and a NaN is stored instead.
        return_interval: bool
            If True, returns 2 extra signals with the positions of the
            desired height fraction at the left and right of the
            peak.
        show_progressbar : None or bool
            If True, display a progress bar. If None the default is set in
            `preferences`.

        Returns
        -------
        width or [width, left, right], depending on the value of
        `return_interval`.

        """
        if show_progressbar is None:
            show_progressbar = preferences.General.show_progressbar
        self._check_signal_dimension_equals_one()
        if not 0 < factor < 1:
            raise ValueError("factor must be between 0 and 1.")

        left, right = (self._get_navigation_signal(),
                       self._get_navigation_signal())
        # The signals must be of dtype float to contain np.nan
        left.change_dtype('float')
        right.change_dtype('float')
        axis = self.axes_manager.signal_axes[0]
        x = axis.axis
        maxval = self.axes_manager.navigation_size
        if maxval > 0:
            pbar = progressbar(maxval=maxval,
                               disabled=not show_progressbar)
        for i, spectrum in enumerate(self):
            if window is not None:
                vmax = axis.index2value(spectrum.data.argmax())
                spectrum = spectrum.isig[vmax - window / 2.:vmax + window / 2.]
                x = spectrum.axes_manager[0].axis
            spline = scipy.interpolate.UnivariateSpline(
                x,
                spectrum.data - factor * spectrum.data.max(),
                s=0)
            roots = spline.roots()
            if len(roots) == 2:
                left.isig[self.axes_manager.indices] = roots[0]
                right.isig[self.axes_manager.indices] = roots[1]
            else:
                left.isig[self.axes_manager.indices] = np.nan
                right.isig[self.axes_manager.indices] = np.nan
            if maxval > 0:
                pbar.update(i)
        if maxval > 0:
            pbar.finish()
        width = right - left
        if factor == 0.5:
            width.metadata.General.title = (
                self.metadata.General.title + " FWHM")
            left.metadata.General.title = (
                self.metadata.General.title + " FWHM left position")

            right.metadata.General.title = (
                self.metadata.General.title + " FWHM right position")
        else:
            width.metadata.General.title = (
                self.metadata.General.title +
                " full-width at %.1f maximum" % factor)
            left.metadata.General.title = (
                self.metadata.General.title +
                " full-width at %.1f maximum left position" % factor)
            right.metadata.General.title = (
                self.metadata.General.title +
                " full-width at %.1f maximum right position" % factor)
        if return_interval is True:
            return [width, left, right]
        else:
            return width


class MVATools(object):
    # TODO: All of the plotting methods here should move to drawing

    def _plot_factors_or_pchars(self, factors, comp_ids=None,
                                calibrate=True, avg_char=False,
                                same_window=None, comp_label='PC',
                                img_data=None,
                                plot_shifts=True, plot_char=4,
                                cmap=plt.cm.gray, quiver_color='white',
                                vector_scale=1,
                                per_row=3, ax=None):
        """Plot components from PCA or ICA, or peak characteristics

        Parameters
        ----------

        comp_ids : None, int, or list of ints
            if None, returns maps of all components.
            if int, returns maps of components with ids from 0 to given
            int.
            if list of ints, returns maps of components with ids in
            given list.
        calibrate : bool
            if True, plots are calibrated according to the data in the
            axes
            manager.
        same_window : bool
            if True, plots each factor to the same window.  They are
            not scaled.
        comp_label : string, the label that is either the plot title
        (if plotting in
            separate windows) or the label in the legend (if plotting
            in the
            same window)
        cmap : a matplotlib colormap
            The colormap used for factor images or
            any peak characteristic scatter map
            overlay.

        Parameters only valid for peak characteristics (or pk char factors):
        --------------------------------------------------------------------

        img_data - 2D numpy array,
            The array to overlay peak characteristics onto.  If None,
            defaults to the average image of your stack.

        plot_shifts - bool, default is True
            If true, plots a quiver (arrow) plot showing the shifts for
            each
            peak present in the component being plotted.

        plot_char - None or int
            If int, the id of the characteristic to plot as the colored
            scatter plot.
            Possible components are:
               4: peak height
               5: peak orientation
               6: peak eccentricity

       quiver_color : any color recognized by matplotlib
           Determines the color of vectors drawn for
           plotting peak shifts.

       vector_scale : integer or None
           Scales the quiver plot arrows.  The vector
           is defined as one data unit along the X axis.
           If shifts are small, set vector_scale so
           that when they are multiplied by vector_scale,
           they are on the scale of the image plot.
           If None, uses matplotlib's autoscaling.

        """
        if same_window is None:
            same_window = preferences.MachineLearning.same_window
        if comp_ids is None:
            comp_ids = xrange(factors.shape[1])

        elif not hasattr(comp_ids, '__iter__'):
            comp_ids = xrange(comp_ids)

        n = len(comp_ids)
        if same_window:
            rows = int(np.ceil(n / float(per_row)))

        fig_list = []

        if n < per_row:
            per_row = n

        if same_window and self.axes_manager.signal_dimension == 2:
            f = plt.figure(figsize=(4 * per_row, 3 * rows))
        else:
            f = plt.figure()
        for i in xrange(len(comp_ids)):
            if self.axes_manager.signal_dimension == 1:
                if same_window:
                    ax = plt.gca()
                else:
                    if i > 0:
                        f = plt.figure()
                    ax = f.add_subplot(111)
                ax = sigdraw._plot_1D_component(
                    factors=factors,
                    idx=comp_ids[i],
                    axes_manager=self.axes_manager,
                    ax=ax,
                    calibrate=calibrate,
                    comp_label=comp_label,
                    same_window=same_window)
                if same_window:
                    plt.legend(ncol=factors.shape[1] // 2, loc='best')
            elif self.axes_manager.signal_dimension == 2:
                if same_window:
                    ax = f.add_subplot(rows, per_row, i + 1)
                else:
                    if i > 0:
                        f = plt.figure()
                    ax = f.add_subplot(111)

                sigdraw._plot_2D_component(factors=factors,
                                           idx=comp_ids[i],
                                           axes_manager=self.axes_manager,
                                           calibrate=calibrate, ax=ax,
                                           cmap=cmap, comp_label=comp_label)
            if not same_window:
                fig_list.append(f)
        try:
            plt.tight_layout()
        except:
            pass
        if not same_window:
            return fig_list
        else:
            return f

    def _plot_loadings(self, loadings, comp_ids=None, calibrate=True,
                       same_window=None, comp_label=None,
                       with_factors=False, factors=None,
                       cmap=plt.cm.gray, no_nans=False, per_row=3):
        if same_window is None:
            same_window = preferences.MachineLearning.same_window
        if comp_ids is None:
            comp_ids = xrange(loadings.shape[0])

        elif not hasattr(comp_ids, '__iter__'):
            comp_ids = xrange(comp_ids)

        n = len(comp_ids)
        if same_window:
            rows = int(np.ceil(n / float(per_row)))

        fig_list = []

        if n < per_row:
            per_row = n

        if same_window and self.axes_manager.signal_dimension == 2:
            f = plt.figure(figsize=(4 * per_row, 3 * rows))
        else:
            f = plt.figure()

        for i in xrange(n):
            if self.axes_manager.navigation_dimension == 1:
                if same_window:
                    ax = plt.gca()
                else:
                    if i > 0:
                        f = plt.figure()
                    ax = f.add_subplot(111)
            elif self.axes_manager.navigation_dimension == 2:
                if same_window:
                    ax = f.add_subplot(rows, per_row, i + 1)
                else:
                    if i > 0:
                        f = plt.figure()
                    ax = f.add_subplot(111)
            sigdraw._plot_loading(
                loadings, idx=comp_ids[i], axes_manager=self.axes_manager,
                no_nans=no_nans, calibrate=calibrate, cmap=cmap,
                comp_label=comp_label, ax=ax, same_window=same_window)
            if not same_window:
                fig_list.append(f)
        try:
            plt.tight_layout()
        except:
            pass
        if not same_window:
            if with_factors:
                return fig_list, self._plot_factors_or_pchars(
                    factors, comp_ids=comp_ids, calibrate=calibrate,
                    same_window=same_window, comp_label=comp_label,
                    per_row=per_row)
            else:
                return fig_list
        else:
            if self.axes_manager.navigation_dimension == 1:
                plt.legend(ncol=loadings.shape[0] // 2, loc='best')
                animate_legend()
            if with_factors:
                return f, self._plot_factors_or_pchars(factors,
                                                       comp_ids=comp_ids,
                                                       calibrate=calibrate,
                                                       same_window=same_window,
                                                       comp_label=comp_label,
                                                       per_row=per_row)
            else:
                return f

    def _export_factors(self,
                        factors,
                        folder=None,
                        comp_ids=None,
                        multiple_files=None,
                        save_figures=False,
                        save_figures_format='png',
                        factor_prefix=None,
                        factor_format=None,
                        comp_label=None,
                        cmap=plt.cm.gray,
                        plot_shifts=True,
                        plot_char=4,
                        img_data=None,
                        same_window=False,
                        calibrate=True,
                        quiver_color='white',
                        vector_scale=1,
                        no_nans=True, per_row=3):

        from hyperspy._signals.image import Image
        from hyperspy._signals.spectrum import Spectrum

        if multiple_files is None:
            multiple_files = preferences.MachineLearning.multiple_files

        if factor_format is None:
            factor_format = preferences.MachineLearning.\
                export_factors_default_file_format

        # Select the desired factors
        if comp_ids is None:
            comp_ids = xrange(factors.shape[1])
        elif not hasattr(comp_ids, '__iter__'):
            comp_ids = range(comp_ids)
        mask = np.zeros(factors.shape[1], dtype=np.bool)
        for idx in comp_ids:
            mask[idx] = 1
        factors = factors[:, mask]

        if save_figures is True:
            plt.ioff()
            fac_plots = self._plot_factors_or_pchars(factors,
                                                     comp_ids=comp_ids,
                                                     same_window=same_window,
                                                     comp_label=comp_label,
                                                     img_data=img_data,
                                                     plot_shifts=plot_shifts,
                                                     plot_char=plot_char,
                                                     cmap=cmap,
                                                     per_row=per_row,
                                                     quiver_color=quiver_color,
                                                     vector_scale=vector_scale)
            for idx in xrange(len(comp_ids)):
                filename = '%s_%02i.%s' % (factor_prefix, comp_ids[idx],
                                           save_figures_format)
                if folder is not None:
                    filename = os.path.join(folder, filename)
                ensure_directory(filename)
                _args = {'dpi': 600,
                         'format': save_figures_format}
                fac_plots[idx].savefig(filename, **_args)
            plt.ion()

        elif multiple_files is False:
            if self.axes_manager.signal_dimension == 2:
                # factor images
                axes_dicts = []
                axes = self.axes_manager.signal_axes[::-1]
                shape = (axes[1].size, axes[0].size)
                factor_data = np.rollaxis(
                    factors.reshape((shape[0], shape[1], -1)), 2)
                axes_dicts.append(axes[0].get_axis_dictionary())
                axes_dicts.append(axes[1].get_axis_dictionary())
                axes_dicts.append({'name': 'factor_index',
                                   'scale': 1.,
                                   'offset': 0.,
                                   'size': int(factors.shape[1]),
                                   'units': 'factor',
                                   'index_in_array': 0, })
                s = Image(factor_data,
                          axes=axes_dicts,
                          metadata={
                              'General': {'title': '%s from %s' % (
                                  factor_prefix,
                                  self.metadata.General.title),
                              }})
            elif self.axes_manager.signal_dimension == 1:
                axes = [self.axes_manager.signal_axes[0].get_axis_dictionary(),
                        {'name': 'factor_index',
                         'scale': 1.,
                         'offset': 0.,
                         'size': int(factors.shape[1]),
                         'units': 'factor',
                         'index_in_array': 0,
                         }]
                axes[0]['index_in_array'] = 1
                s = Spectrum(
                    factors.T, axes=axes, metadata={
                        "General": {
                            'title': '%s from %s' %
                            (factor_prefix, self.metadata.General.title), }})
            filename = '%ss.%s' % (factor_prefix, factor_format)
            if folder is not None:
                filename = os.path.join(folder, filename)
            s.save(filename)
        else:  # Separate files
            if self.axes_manager.signal_dimension == 1:

                axis_dict = self.axes_manager.signal_axes[0].\
                    get_axis_dictionary()
                axis_dict['index_in_array'] = 0
                for dim, index in zip(comp_ids, range(len(comp_ids))):
                    s = Spectrum(factors[:, index],
                                 axes=[axis_dict, ],
                                 metadata={
                                     "General": {'title': '%s from %s' % (
                                         factor_prefix,
                                         self.metadata.General.title),
                                     }})
                    filename = '%s-%i.%s' % (factor_prefix,
                                             dim,
                                             factor_format)
                    if folder is not None:
                        filename = os.path.join(folder, filename)
                    s.save(filename)

            if self.axes_manager.signal_dimension == 2:
                axes = self.axes_manager.signal_axes
                axes_dicts = [axes[0].get_axis_dictionary(),
                              axes[1].get_axis_dictionary()]
                axes_dicts[0]['index_in_array'] = 0
                axes_dicts[1]['index_in_array'] = 1

                factor_data = factors.reshape(
                    self.axes_manager._signal_shape_in_array + [-1, ])

                for dim, index in zip(comp_ids, range(len(comp_ids))):
                    im = Image(factor_data[..., index],
                               axes=axes_dicts,
                               metadata={
                                   "General": {'title': '%s from %s' % (
                                       factor_prefix,
                                       self.metadata.General.title),
                                   }})
                    filename = '%s-%i.%s' % (factor_prefix,
                                             dim,
                                             factor_format)
                    if folder is not None:
                        filename = os.path.join(folder, filename)
                    im.save(filename)

    def _export_loadings(self,
                         loadings,
                         folder=None,
                         comp_ids=None,
                         multiple_files=None,
                         loading_prefix=None,
                         loading_format=None,
                         save_figures_format='png',
                         comp_label=None,
                         cmap=plt.cm.gray,
                         save_figures=False,
                         same_window=False,
                         calibrate=True,
                         no_nans=True,
                         per_row=3):

        from hyperspy._signals.image import Image
        from hyperspy._signals.spectrum import Spectrum

        if multiple_files is None:
            multiple_files = preferences.MachineLearning.multiple_files

        if loading_format is None:
            loading_format = preferences.MachineLearning.\
                export_loadings_default_file_format

        if comp_ids is None:
            comp_ids = range(loadings.shape[0])
        elif not hasattr(comp_ids, '__iter__'):
            comp_ids = range(comp_ids)
        mask = np.zeros(loadings.shape[0], dtype=np.bool)
        for idx in comp_ids:
            mask[idx] = 1
        loadings = loadings[mask]

        if save_figures is True:
            plt.ioff()
            sc_plots = self._plot_loadings(loadings, comp_ids=comp_ids,
                                           calibrate=calibrate,
                                           same_window=same_window,
                                           comp_label=comp_label,
                                           cmap=cmap, no_nans=no_nans,
                                           per_row=per_row)
            for idx in xrange(len(comp_ids)):
                filename = '%s_%02i.%s' % (loading_prefix, comp_ids[idx],
                                           save_figures_format)
                if folder is not None:
                    filename = os.path.join(folder, filename)
                ensure_directory(filename)
                _args = {'dpi': 600,
                         'format': save_figures_format}
                sc_plots[idx].savefig(filename, **_args)
            plt.ion()
        elif multiple_files is False:
            if self.axes_manager.navigation_dimension == 2:
                axes_dicts = []
                axes = self.axes_manager.navigation_axes[::-1]
                shape = (axes[1].size, axes[0].size)
                loading_data = loadings.reshape((-1, shape[0], shape[1]))
                axes_dicts.append(axes[0].get_axis_dictionary())
                axes_dicts[0]['index_in_array'] = 1
                axes_dicts.append(axes[1].get_axis_dictionary())
                axes_dicts[1]['index_in_array'] = 2
                axes_dicts.append({'name': 'loading_index',
                                   'scale': 1.,
                                   'offset': 0.,
                                   'size': int(loadings.shape[0]),
                                   'units': 'factor',
                                   'index_in_array': 0, })
                s = Image(loading_data,
                          axes=axes_dicts,
                          metadata={
                              "General": {'title': '%s from %s' % (
                                  loading_prefix,
                                  self.metadata.General.title),
                              }})
            elif self.axes_manager.navigation_dimension == 1:
                cal_axis = self.axes_manager.navigation_axes[0].\
                    get_axis_dictionary()
                cal_axis['index_in_array'] = 1
                axes = [{'name': 'loading_index',
                         'scale': 1.,
                         'offset': 0.,
                         'size': int(loadings.shape[0]),
                         'units': 'comp_id',
                         'index_in_array': 0, },
                        cal_axis]
                s = Image(loadings,
                          axes=axes,
                          metadata={
                              "General": {'title': '%s from %s' % (
                                  loading_prefix,
                                  self.metadata.General.title),
                              }})
            filename = '%ss.%s' % (loading_prefix, loading_format)
            if folder is not None:
                filename = os.path.join(folder, filename)
            s.save(filename)
        else:  # Separate files
            if self.axes_manager.navigation_dimension == 1:
                axis_dict = self.axes_manager.navigation_axes[0].\
                    get_axis_dictionary()
                axis_dict['index_in_array'] = 0
                for dim, index in zip(comp_ids, range(len(comp_ids))):
                    s = Spectrum(loadings[index],
                                 axes=[axis_dict, ])
                    filename = '%s-%i.%s' % (loading_prefix,
                                             dim,
                                             loading_format)
                    if folder is not None:
                        filename = os.path.join(folder, filename)
                    s.save(filename)
            elif self.axes_manager.navigation_dimension == 2:
                axes_dicts = []
                axes = self.axes_manager.navigation_axes[::-1]
                shape = (axes[0].size, axes[1].size)
                loading_data = loadings.reshape((-1, shape[0], shape[1]))
                axes_dicts.append(axes[0].get_axis_dictionary())
                axes_dicts[0]['index_in_array'] = 0
                axes_dicts.append(axes[1].get_axis_dictionary())
                axes_dicts[1]['index_in_array'] = 1
                for dim, index in zip(comp_ids, range(len(comp_ids))):
                    s = Image(loading_data[index, ...],
                              axes=axes_dicts,
                              metadata={
                                  "General": {'title': '%s from %s' % (
                                      loading_prefix,
                                      self.metadata.General.title),
                                  }})
                    filename = '%s-%i.%s' % (loading_prefix,
                                             dim,
                                             loading_format)
                    if folder is not None:
                        filename = os.path.join(folder, filename)
                    s.save(filename)

    def plot_decomposition_factors(self,
                                   comp_ids=None,
                                   calibrate=True,
                                   same_window=None,
                                   comp_label='Decomposition factor',
                                   per_row=3):
        """Plot factors from a decomposition.

        Parameters
        ----------

        comp_ids : None, int, or list of ints
            if None, returns maps of all components.
            if int, returns maps of components with ids from 0 to given
            int.
            if list of ints, returns maps of components with ids in
            given list.

        calibrate : bool
            if True, calibrates plots where calibration is available
            from
            the axes_manager.  If False, plots are in pixels/channels.

        same_window : bool
            if True, plots each factor to the same window.  They are
            not scaled.

        comp_label : string, the label that is either the plot title
        (if plotting in
            separate windows) or the label in the legend (if plotting
            in the
            same window)

        cmap : The colormap used for the factor image, or for peak
            characteristics, the colormap used for the scatter plot of
            some peak characteristic.

        per_row : int, the number of plots in each row, when the
        same_window
            parameter is True.

        See Also
        --------
        plot_decomposition_loadings, plot_decomposition_results.

        """
        if self.axes_manager.signal_dimension > 2:
            raise NotImplementedError("This method cannot plot factors of "
                                      "signals of dimension higher than 2."
                                      "You can use "
                                      "`plot_decomposition_results` instead.")
        if same_window is None:
            same_window = preferences.MachineLearning.same_window
        factors = self.learning_results.factors
        if comp_ids is None:
            comp_ids = self.learning_results.output_dimension

        return self._plot_factors_or_pchars(factors,
                                            comp_ids=comp_ids,
                                            calibrate=calibrate,
                                            same_window=same_window,
                                            comp_label=comp_label,
                                            per_row=per_row)

    def plot_bss_factors(self, comp_ids=None, calibrate=True,
                         same_window=None, comp_label='BSS factor',
                         per_row=3):
        """Plot factors from blind source separation results.

        Parameters
        ----------

        comp_ids : None, int, or list of ints
            if None, returns maps of all components.
            if int, returns maps of components with ids from 0 to
            given int.
            if list of ints, returns maps of components with ids in
            given list.

        calibrate : bool
            if True, calibrates plots where calibration is available
            from
            the axes_manager.  If False, plots are in pixels/channels.

        same_window : bool
            if True, plots each factor to the same window.  They are
            not scaled.

        comp_label : string, the label that is either the plot title
        (if plotting in
            separate windows) or the label in the legend (if plotting
            in the
            same window)

        cmap : The colormap used for the factor image, or for peak
            characteristics, the colormap used for the scatter plot of
            some peak characteristic.

        per_row : int, the number of plots in each row, when the
        same_window
            parameter is True.

        See Also
        --------
        plot_bss_loadings, plot_bss_results.

        """
        if self.axes_manager.signal_dimension > 2:
            raise NotImplementedError("This method cannot plot factors of "
                                      "signals of dimension higher than 2."
                                      "You can use "
                                      "`plot_decomposition_results` instead.")

        if same_window is None:
            same_window = preferences.MachineLearning.same_window
        factors = self.learning_results.bss_factors
        return self._plot_factors_or_pchars(factors,
                                            comp_ids=comp_ids,
                                            calibrate=calibrate,
                                            same_window=same_window,
                                            comp_label=comp_label,
                                            per_row=per_row)

    def plot_decomposition_loadings(self,
                                    comp_ids=None,
                                    calibrate=True,
                                    same_window=None,
                                    comp_label='Decomposition loading',
                                    with_factors=False,
                                    cmap=plt.cm.gray,
                                    no_nans=False,
                                    per_row=3):
        """Plot loadings from PCA.

        Parameters
        ----------

        comp_ids : None, int, or list of ints
            if None, returns maps of all components.
            if int, returns maps of components with ids from 0 to
            given int.
            if list of ints, returns maps of components with ids in
            given list.

        calibrate : bool
            if True, calibrates plots where calibration is available
            from
            the axes_manager.  If False, plots are in pixels/channels.

        same_window : bool
            if True, plots each factor to the same window.  They are
            not scaled.

        comp_label : string,
            The label that is either the plot title (if plotting in
            separate windows) or the label in the legend (if plotting
            in the same window). In this case, each loading line can be
            toggled on and off by clicking on the legended line.

        with_factors : bool
            If True, also returns figure(s) with the factors for the
            given comp_ids.

        cmap : matplotlib colormap
            The colormap used for the factor image, or for peak
            characteristics, the colormap used for the scatter plot of
            some peak characteristic.

        no_nans : bool
            If True, removes NaN's from the loading plots.

        per_row : int
            the number of plots in each row, when the same_window
            parameter is True.

        See Also
        --------
        plot_decomposition_factors, plot_decomposition_results.

        """
        if self.axes_manager.navigation_dimension > 2:
            raise NotImplementedError("This method cannot plot loadings of "
                                      "dimension higher than 2."
                                      "You can use "
                                      "`plot_decomposition_results` instead.")
        if same_window is None:
            same_window = preferences.MachineLearning.same_window
        loadings = self.learning_results.loadings.T
        if with_factors:
            factors = self.learning_results.factors
        else:
            factors = None

        if comp_ids is None:
            comp_ids = self.learning_results.output_dimension
        return self._plot_loadings(
            loadings,
            comp_ids=comp_ids,
            with_factors=with_factors,
            factors=factors,
            same_window=same_window,
            comp_label=comp_label,
            cmap=cmap,
            no_nans=no_nans,
            per_row=per_row)

    def plot_bss_loadings(self, comp_ids=None, calibrate=True,
                          same_window=None, comp_label='BSS loading',
                          with_factors=False, cmap=plt.cm.gray,
                          no_nans=False, per_row=3):
        """Plot loadings from ICA

        Parameters
        ----------

        comp_ids : None, int, or list of ints
            if None, returns maps of all components.
            if int, returns maps of components with ids from 0 to
            given int.
            if list of ints, returns maps of components with ids in
            given list.

        calibrate : bool
            if True, calibrates plots where calibration is available
            from
            the axes_manager.  If False, plots are in pixels/channels.

        same_window : bool
            if True, plots each factor to the same window.  They are
            not scaled.

        comp_label : string,
            The label that is either the plot title (if plotting in
            separate windows) or the label in the legend (if plotting
            in the same window). In this case, each loading line can be
            toggled on and off by clicking on the legended line.

        with_factors : bool
            If True, also returns figure(s) with the factors for the
            given comp_ids.

        cmap : matplotlib colormap
            The colormap used for the factor image, or for peak
            characteristics, the colormap used for the scatter plot of
            some peak characteristic.

        no_nans : bool
            If True, removes NaN's from the loading plots.

        per_row : int
            the number of plots in each row, when the same_window
            parameter is True.

        See Also
        --------
        plot_bss_factors, plot_bss_results.

        """
        if self.axes_manager.navigation_dimension > 2:
            raise NotImplementedError("This method cannot plot loadings of "
                                      "dimension higher than 2."
                                      "You can use "
                                      "`plot_bss_results` instead.")
        if same_window is None:
            same_window = preferences.MachineLearning.same_window
        loadings = self.learning_results.bss_loadings.T
        if with_factors:
            factors = self.learning_results.bss_factors
        else:
            factors = None
        return self._plot_loadings(
            loadings,
            comp_ids=comp_ids,
            with_factors=with_factors,
            factors=factors,
            same_window=same_window,
            comp_label=comp_label,
            cmap=cmap,
            no_nans=no_nans,
            per_row=per_row)

    def export_decomposition_results(self, comp_ids=None,
                                     folder=None,
                                     calibrate=True,
                                     factor_prefix='factor',
                                     factor_format=None,
                                     loading_prefix='loading',
                                     loading_format=None,
                                     comp_label=None,
                                     cmap=plt.cm.gray,
                                     same_window=False,
                                     multiple_files=None,
                                     no_nans=True,
                                     per_row=3,
                                     save_figures=False,
                                     save_figures_format='png'):
        """Export results from a decomposition to any of the supported
        formats.

        Parameters
        ----------
        comp_ids : None, int, or list of ints
            if None, returns all components/loadings.
            if int, returns components/loadings with ids from 0 to
            given int.
            if list of ints, returns components/loadings with ids in
            given list.
        folder : str or None
            The path to the folder where the file will be saved.
            If `None` the
            current folder is used by default.
        factor_prefix : string
            The prefix that any exported filenames for
            factors/components
            begin with
        factor_format : string
            The extension of the format that you wish to save to.
        loading_prefix : string
            The prefix that any exported filenames for
            factors/components
            begin with
        loading_format : string
            The extension of the format that you wish to save to.
            Determines
            the kind of output.
                - For image formats (tif, png, jpg, etc.), plots are
                created
                  using the plotting flags as below, and saved at
                  600 dpi.
                  One plot per loading is saved.
                - For multidimensional formats (rpl, hdf5), arrays are
                saved
                  in single files.  All loadings are contained in the
                  one
                  file.
                - For spectral formats (msa), each loading is saved to a
                  separate file.
        multiple_files : Bool
            If True, on exporting a file per factor and per loading will
             be
            created. Otherwise only two files will be created, one for
            the
            factors and another for the loadings. The default value can
            be
            chosen in the preferences.
        save_figures : Bool
            If True the same figures that are obtained when using the
            plot
            methods will be saved with 600 dpi resolution

        Plotting options (for save_figures = True ONLY)
        ----------------------------------------------

        calibrate : bool
            if True, calibrates plots where calibration is available
            from
            the axes_manager.  If False, plots are in pixels/channels.
        same_window : bool
            if True, plots each factor to the same window.
        comp_label : string, the label that is either the plot title
            (if plotting in separate windows) or the label in the legend
            (if plotting in the same window)
        cmap : The colormap used for the factor image, or for peak
            characteristics, the colormap used for the scatter plot of
            some peak characteristic.
        per_row : int, the number of plots in each row, when the
        same_window
            parameter is True.
        save_figures_format : str
            The image format extension.

        See Also
        --------
        get_decomposition_factors,
        get_decomposition_loadings.

        """

        factors = self.learning_results.factors
        loadings = self.learning_results.loadings.T
        self._export_factors(
            factors,
            folder=folder,
            comp_ids=comp_ids,
            calibrate=calibrate,
            multiple_files=multiple_files,
            factor_prefix=factor_prefix,
            factor_format=factor_format,
            comp_label=comp_label,
            save_figures=save_figures,
            cmap=cmap,
            no_nans=no_nans,
            same_window=same_window,
            per_row=per_row,
            save_figures_format=save_figures_format)
        self._export_loadings(
            loadings,
            comp_ids=comp_ids, folder=folder,
            calibrate=calibrate,
            multiple_files=multiple_files,
            loading_prefix=loading_prefix,
            loading_format=loading_format,
            comp_label=comp_label,
            cmap=cmap,
            save_figures=save_figures,
            same_window=same_window,
            no_nans=no_nans,
            per_row=per_row)

    def export_bss_results(self,
                           comp_ids=None,
                           folder=None,
                           calibrate=True,
                           multiple_files=None,
                           save_figures=False,
                           factor_prefix='bss_factor',
                           factor_format=None,
                           loading_prefix='bss_loading',
                           loading_format=None,
                           comp_label=None, cmap=plt.cm.gray,
                           same_window=False,
                           no_nans=True,
                           per_row=3,
                           save_figures_format='png'):
        """Export results from ICA to any of the supported formats.

        Parameters
        ----------
        comp_ids : None, int, or list of ints
            if None, returns all components/loadings.
            if int, returns components/loadings with ids from 0 to given
             int.
            if list of ints, returns components/loadings with ids in
            iven list.
        folder : str or None
            The path to the folder where the file will be saved. If
            `None` the
            current folder is used by default.
        factor_prefix : string
            The prefix that any exported filenames for
            factors/components
            begin with
        factor_format : string
            The extension of the format that you wish to save to.
            Determines
            the kind of output.
                - For image formats (tif, png, jpg, etc.), plots are
                created
                  using the plotting flags as below, and saved at
                  600 dpi.
                  One plot per factor is saved.
                - For multidimensional formats (rpl, hdf5), arrays are
                saved
                  in single files.  All factors are contained in the one
                  file.
                - For spectral formats (msa), each factor is saved to a
                  separate file.

        loading_prefix : string
            The prefix that any exported filenames for
            factors/components
            begin with
        loading_format : string
            The extension of the format that you wish to save to.
        multiple_files : Bool
            If True, on exporting a file per factor and per loading
            will be
            created. Otherwise only two files will be created, one
            for the
            factors and another for the loadings. The default value
            can be
            chosen in the preferences.
        save_figures : Bool
            If True the same figures that are obtained when using the
            plot
            methods will be saved with 600 dpi resolution

        Plotting options (for save_figures = True ONLY)
        ----------------------------------------------
        calibrate : bool
            if True, calibrates plots where calibration is available
            from
            the axes_manager.  If False, plots are in pixels/channels.
        same_window : bool
            if True, plots each factor to the same window.
        comp_label : string
            the label that is either the plot title (if plotting in
            separate windows) or the label in the legend (if plotting
            in the
            same window)
        cmap : The colormap used for the factor image, or for peak
            characteristics, the colormap used for the scatter plot of
            some peak characteristic.
        per_row : int, the number of plots in each row, when the
        same_window
            parameter is True.
        save_figures_format : str
            The image format extension.

        See Also
        --------
        get_bss_factors,
        get_bss_loadings.

        """

        factors = self.learning_results.bss_factors
        loadings = self.learning_results.bss_loadings.T
        self._export_factors(factors,
                             folder=folder,
                             comp_ids=comp_ids,
                             calibrate=calibrate,
                             multiple_files=multiple_files,
                             factor_prefix=factor_prefix,
                             factor_format=factor_format,
                             comp_label=comp_label,
                             save_figures=save_figures,
                             cmap=cmap,
                             no_nans=no_nans,
                             same_window=same_window,
                             per_row=per_row,
                             save_figures_format=save_figures_format)

        self._export_loadings(loadings,
                              comp_ids=comp_ids,
                              folder=folder,
                              calibrate=calibrate,
                              multiple_files=multiple_files,
                              loading_prefix=loading_prefix,
                              loading_format=loading_format,
                              comp_label=comp_label,
                              cmap=cmap,
                              save_figures=save_figures,
                              same_window=same_window,
                              no_nans=no_nans,
                              per_row=per_row,
                              save_figures_format=save_figures_format)

    def _get_loadings(self, loadings):
        from hyperspy.api import signals
        data = loadings.T.reshape(
            (-1,) + self.axes_manager.navigation_shape[::-1])
        signal = signals.Signal(
            data,
            axes=(
                [{"size": data.shape[0], "navigate": True}] +
                self.axes_manager._get_navigation_axes_dicts()))
        signal.set_signal_origin(self.metadata.Signal.signal_origin)
        for axis in signal.axes_manager._axes[1:]:
            axis.navigate = False
        return signal

    def _get_factors(self, factors):
        signal = self.__class__(
            factors.T.reshape((-1,) + self.axes_manager.signal_shape[::-1]),
            axes=[{"size": factors.shape[-1], "navigate": True}] +
            self.axes_manager._get_signal_axes_dicts())
        signal.set_signal_origin(self.metadata.Signal.signal_origin)
        signal.set_signal_type(self.metadata.Signal.signal_type)
        for axis in signal.axes_manager._axes[1:]:
            axis.navigate = False
        return signal

    def get_decomposition_loadings(self):
        """Return the decomposition loadings as a Signal.

        See Also
        -------
        get_decomposition_factors, export_decomposition_results.

        """
        signal = self._get_loadings(self.learning_results.loadings)
        signal.axes_manager._axes[0].name = "Decomposition component index"
        signal.metadata.General.title = "Decomposition loadings of " + \
            self.metadata.General.title
        return signal

    def get_decomposition_factors(self):
        """Return the decomposition factors as a Signal.

        See Also
        -------
        get_decomposition_loadings, export_decomposition_results.

        """
        signal = self._get_factors(self.learning_results.factors)
        signal.axes_manager._axes[0].name = "Decomposition component index"
        signal.metadata.General.title = ("Decomposition factors of " +
                                         self.metadata.General.title)
        return signal

    def get_bss_loadings(self):
        """Return the blind source separtion loadings as a Signal.

        See Also
        -------
        get_bss_factors, export_bss_results.

        """
        signal = self._get_loadings(
            self.learning_results.bss_loadings)
        signal.axes_manager[0].name = "BSS component index"
        signal.metadata.General.title = ("BSS loadings of " +
                                         self.metadata.General.title)
        return signal

    def get_bss_factors(self):
        """Return the blind source separtion factors as a Signal.

        See Also
        -------
        get_bss_loadings, export_bss_results.

        """
        signal = self._get_factors(self.learning_results.bss_factors)
        signal.axes_manager[0].name = "BSS component index"
        signal.metadata.General.title = ("BSS factors of " +
                                         self.metadata.General.title)
        return signal

    def plot_bss_results(self,
                         factors_navigator="auto",
                         loadings_navigator="auto",
                         factors_dim=2,
                         loadings_dim=2,):
        """Plot the blind source separation factors and loadings.

        Unlike `plot_bss_factors` and `plot_bss_loadings`, this method displays
        one component at a time. Therefore it provides a more compact
        visualization than then other two methods.  The loadings and factors
        are displayed in different windows and each has its own
        navigator/sliders to navigate them if they are multidimensional. The
        component index axis is syncronize between the two.

        Parameters
        ----------
        factor_navigator, loadings_navigator : {"auto", None, "spectrum",
        Signal}
            See `plot` documentation for details.
        factors_dim, loadings_dim: int
            Currently HyperSpy cannot plot signals of dimension higher than
            two. Therefore, to visualize the BSS results when the
            factors or the loadings have signal dimension greater than 2
            we can view the data as spectra(images) by setting this parameter
            to 1(2). (Default 2)

        See Also
        --------
        plot_bss_factors, plot_bss_loadings, plot_decomposition_results.

        """
        factors = self.get_bss_factors()
        loadings = self.get_bss_loadings()
        factors.axes_manager._axes[0] = loadings.axes_manager._axes[0]
        if loadings.axes_manager.signal_dimension > 2:
            loadings.axes_manager.set_signal_dimension(loadings_dim)
        if factors.axes_manager.signal_dimension > 2:
            factors.axes_manager.set_signal_dimension(factors_dim)
        loadings.plot(navigator=loadings_navigator)
        factors.plot(navigator=factors_navigator)

    def plot_decomposition_results(self,
                                   factors_navigator="auto",
                                   loadings_navigator="auto",
                                   factors_dim=2,
                                   loadings_dim=2):
        """Plot the decompostion factors and loadings.

        Unlike `plot_factors` and `plot_loadings`, this method displays
        one component at a time. Therefore it provides a more compact
        visualization than then other two methods.  The loadings and factors
        are displayed in different windows and each has its own
        navigator/sliders to navigate them if they are multidimensional. The
        component index axis is syncronize between the two.

        Parameters
        ----------
        factor_navigator, loadings_navigator : {"auto", None, "spectrum",
        Signal}
            See `plot` documentation for details.
        factors_dim, loadings_dim : int
            Currently HyperSpy cannot plot signals of dimension higher than
            two. Therefore, to visualize the BSS results when the
            factors or the loadings have signal dimension greater than 2
            we can view the data as spectra(images) by setting this parameter
            to 1(2). (Default 2)

        See Also
        --------
        plot_factors, plot_loadings, plot_bss_results.

        """
        factors = self.get_decomposition_factors()
        loadings = self.get_decomposition_loadings()
        factors.axes_manager._axes[0] = loadings.axes_manager._axes[0]
        if loadings.axes_manager.signal_dimension > 2:
            loadings.axes_manager.set_signal_dimension(loadings_dim)
        if factors.axes_manager.signal_dimension > 2:
            factors.axes_manager.set_signal_dimension(factors_dim)
        loadings.plot(navigator=loadings_navigator)
        factors.plot(navigator=factors_navigator)


class SpecialSlicersSignal(SpecialSlicers):

    def __setitem__(self, i, j):
        """x.__setitem__(i, y) <==> x[i]=y
        """
        if isinstance(j, Signal):
            j = j.data
        array_slices = self.obj._get_array_slices(i, self.isNavigation)
        self.obj.data[array_slices] = j

    def __len__(self):
        return self.obj.axes_manager.signal_shape[0]


class Signal(FancySlicing,
             MVA,
             MVATools,
             Signal1DTools,
             Signal2DTools,):

    _record_by = ""
    _signal_type = ""
    _signal_origin = ""
    _additional_slicing_targets = [
        "metadata.Signal.Noise_properties.variance",
    ]

    def __init__(self, data, **kwds):
        """Create a Signal from a numpy array.

        Parameters
        ----------
        data : numpy array
           The signal data. It can be an array of any dimensions.
        axes : dictionary (optional)
            Dictionary to define the axes (see the
            documentation of the AxesManager class for more details).
        attributes : dictionary (optional)
            A dictionary whose items are stored as attributes.
        metadata : dictionary (optional)
            A dictionary containing a set of parameters
            that will to stores in the `metadata` attribute.
            Some parameters might be mandatory in some cases.
        original_metadata : dictionary (optional)
            A dictionary containing a set of parameters
            that will to stores in the `original_metadata` attribute. It
            typically contains all the parameters that has been
            imported from the original data file.

        """
        self._create_metadata()
        self.models = ModelManager(self)
        self.learning_results = LearningResults()
        kwds['data'] = data
        self._load_dictionary(kwds)
        self._plot = None
        self.auto_replot = True
        self.inav = SpecialSlicersSignal(self, True)
        self.isig = SpecialSlicersSignal(self, False)
        self.events = Events()
        self.events.data_changed = Event("""
            Event that triggers when the data has changed

            The event trigger when the data is ready for consumption by any
            process that depend on it as input. Plotted signals automatically
            connect this Event to its `Signal.plot()`.

            Note: The event only fires at certain specific times, not everytime
            that the `Signal.data` array changes values.

            Arguments:
                signal: The signal that owns the data.
            """, arguments=['signal'])

    def _create_metadata(self):
        self.metadata = DictionaryTreeBrowser()
        mp = self.metadata
        mp.add_node("_HyperSpy")
        mp.add_node("General")
        mp.add_node("Signal")
        mp._HyperSpy.add_node("Folding")
        folding = mp._HyperSpy.Folding
        folding.unfolded = False
        folding.signal_unfolded = False
        folding.original_shape = None
        folding.original_axes_manager = None
        mp.Signal.binned = False
        self.original_metadata = DictionaryTreeBrowser()
        self.tmp_parameters = DictionaryTreeBrowser()

    def __repr__(self):
        if self.metadata._HyperSpy.Folding.unfolded:
            unfolded = "unfolded "
        else:
            unfolded = ""
        string = '<'
        string += self.__class__.__name__
        string += ", title: %s" % self.metadata.General.title
        string += ", %sdimensions: %s" % (
            unfolded,
            self.axes_manager._get_dimension_str())

        string += '>'

        return string.encode('utf8')

    def _binary_operator_ruler(self, other, op_name):
        exception_message = (
            "Invalid dimensions for this operation")
        if isinstance(other, Signal):
            if other.data.shape != self.data.shape:
                # Are they aligned?
                are_aligned = array_tools.are_aligned(self.data.shape,
                                                      other.data.shape)
                if are_aligned is True:
                    sdata, odata = array_tools.homogenize_ndim(self.data,
                                                               other.data)
                else:
                    # Let's align them if possible
                    sig_and_nav = [s for s in [self, other] if
                                   s.axes_manager.signal_size > 1 and
                                   s.axes_manager.navigation_size > 1]

                    sig = [s for s in [self, other] if
                           s.axes_manager.signal_size > 1 and
                           s.axes_manager.navigation_size == 0]

                    if sig_and_nav and sig:
                        self = sig_and_nav[0]
                        other = sig[0]
                        if (self.axes_manager.signal_shape ==
                                other.axes_manager.signal_shape):
                            sdata = self.data
                            other_new_shape = [
                                axis.size if axis.navigate is False
                                else 1
                                for axis in self.axes_manager._axes]
                            odata = other.data.reshape(
                                other_new_shape)
                        elif (self.axes_manager.navigation_shape ==
                                other.axes_manager.signal_shape):
                            sdata = self.data
                            other_new_shape = [
                                axis.size if axis.navigate is True
                                else 1
                                for axis in self.axes_manager._axes]
                            odata = other.data.reshape(
                                other_new_shape)
                        else:
                            raise ValueError(exception_message)
                    elif len(sig) == 2:
                        sdata = self.data.reshape(
                            (1,) * other.axes_manager.signal_dimension +
                            self.data.shape)
                        odata = other.data.reshape(
                            other.data.shape +
                            (1,) * self.axes_manager.signal_dimension)
                    else:
                        raise ValueError(exception_message)

                # The data are now aligned but the shapes are not the
                # same and therefore we have to calculate the resulting
                # axes
                ref_axes = self if (
                    len(self.axes_manager._axes) >
                    len(other.axes_manager._axes)) else other

                new_axes = []
                for i, (ssize, osize) in enumerate(
                        zip(sdata.shape, odata.shape)):
                    if ssize > osize:
                        if are_aligned or len(sig) != 2:
                            new_axes.append(
                                self.axes_manager._axes[i].copy())
                        else:
                            new_axes.append(self.axes_manager._axes[
                                i - other.axes_manager.signal_dimension
                            ].copy())

                    elif ssize < osize:
                        new_axes.append(
                            other.axes_manager._axes[i].copy())

                    else:
                        new_axes.append(
                            ref_axes.axes_manager._axes[i].copy())

            else:
                sdata = self.data
                odata = other.data
                new_axes = [axis.copy()
                            for axis in self.axes_manager._axes]
            exec("result = sdata.%s(odata)" % op_name)
            new_signal = self._deepcopy_with_new_data(result)
            new_signal.axes_manager._axes = new_axes
            new_signal.axes_manager.set_signal_dimension(
                self.axes_manager.signal_dimension)
            return new_signal
        else:
            exec("result = self.data.%s(other)" % op_name)
            return self._deepcopy_with_new_data(result)

    def _unary_operator_ruler(self, op_name):
        exec("result = self.data.%s()" % op_name)
        return self._deepcopy_with_new_data(result)

    def _check_signal_dimension_equals_one(self):
        if self.axes_manager.signal_dimension != 1:
            raise SignalDimensionError(self.axes_manager.signal_dimension, 1)

    def _check_signal_dimension_equals_two(self):
        if self.axes_manager.signal_dimension != 2:
            raise SignalDimensionError(self.axes_manager.signal_dimension, 2)

    def _deepcopy_with_new_data(self, data=None):
        """Returns a deepcopy of itself replacing the data.

        This method has the advantage over deepcopy that it does not
        copy the data what can save precious memory

        Parameters
        ---------
        data : {None | np.array}

        Returns
        -------
        ns : Signal

        """
        try:
            old_data = self.data
            self.data = None
            old_plot = self._plot
            self._plot = None
            old_models = self.models._models
            self.models._models = DictionaryTreeBrowser()
            ns = self.deepcopy()
            ns.data = np.atleast_1d(data)
            return ns
        finally:
            self.data = old_data
            self._plot = old_plot
            self.models._models = old_models

    def _print_summary(self):
        string = "\n\tTitle: "
        string += self.metadata.General.title.decode('utf8')
        if self.metadata.has_item("Signal.signal_type"):
            string += "\n\tSignal type: "
            string += self.metadata.Signal.signal_type
        string += "\n\tData dimensions: "
        string += str(self.axes_manager.shape)
        if self.metadata.has_item('Signal.record_by'):
            string += "\n\tData representation: "
            string += self.metadata.Signal.record_by
            string += "\n\tData type: "
            string += str(self.data.dtype)
        print string

    @property
    def data(self):
        return self._data

    @data.setter
    def data(self, value):
        if isinstance(value, h5py.Dataset):
            self._data = value
        else:
            self._data = np.atleast_1d(np.asanyarray(value))

    def _load_dictionary(self, file_data_dict):
        """Load data from dictionary.

        Parameters
        ----------
        file_data_dict : dictionary
            A dictionary containing at least a 'data' keyword with an array of
            arbitrary dimensions. Additionally the dictionary can contain the
            following items:
            data : numpy array
               The signal data. It can be an array of any dimensions.
            axes : dictionary (optional)
                Dictionary to define the axes (see the
                documentation of the AxesManager class for more details).
            attributes : dictionary (optional)
                A dictionary whose items are stored as attributes.
            metadata : dictionary (optional)
                A dictionary containing a set of parameters
                that will to stores in the `metadata` attribute.
                Some parameters might be mandatory in some cases.
            original_metadata : dictionary (optional)
                A dictionary containing a set of parameters
                that will to stores in the `original_metadata` attribute. It
                typically contains all the parameters that has been
                imported from the original data file.

        """

        self.data = file_data_dict['data']
        if 'models' in file_data_dict:
            self.models._add_dictionary(file_data_dict['models'])
        if 'axes' not in file_data_dict:
            file_data_dict['axes'] = self._get_undefined_axes_list()
        self.axes_manager = AxesManager(
            file_data_dict['axes'])
        if 'metadata' not in file_data_dict:
            file_data_dict['metadata'] = {}
        if 'original_metadata' not in file_data_dict:
            file_data_dict['original_metadata'] = {}
        if 'attributes' in file_data_dict:
            for key, value in file_data_dict['attributes'].iteritems():
                if hasattr(self, key):
                    if isinstance(value, dict):
                        for k, v in value.iteritems():
                            eval('self.%s.__setattr__(k,v)' % key)
                    else:
                        self.__setattr__(key, value)
        self.original_metadata.add_dictionary(
            file_data_dict['original_metadata'])
        self.metadata.add_dictionary(
            file_data_dict['metadata'])
        if "title" not in self.metadata.General:
            self.metadata.General.title = ''
        if (self._record_by or
                "Signal.record_by" not in self.metadata):
            self.metadata.Signal.record_by = self._record_by
        if (self._signal_origin or
                "Signal.signal_origin" not in self.metadata):
            self.metadata.Signal.signal_origin = self._signal_origin
        if (self._signal_type or
                not self.metadata.has_item("Signal.signal_type")):
            self.metadata.Signal.signal_type = self._signal_type

    def squeeze(self):
        """Remove single-dimensional entries from the shape of an array
        and the axes.

        """
        # We deepcopy everything but data
        self = self._deepcopy_with_new_data(self.data)
        for axis in self.axes_manager._axes:
            if axis.size == 1:
                self._remove_axis(axis.index_in_axes_manager)
        self.data = self.data.squeeze()
        return self

    def _to_dictionary(self, add_learning_results=True):
        """Returns a dictionary that can be used to recreate the signal.

        All items but `data` are copies.

        Parameters
        ----------
        add_learning_results : bool

        Returns
        -------
        dic : dictionary

        """
        dic = {'data': self.data,
               'axes': self.axes_manager._get_axes_dicts(),
               'metadata': self.metadata.deepcopy().as_dictionary(),
               'original_metadata':
<<<<<<< HEAD
               self.original_metadata.deepcopy().as_dictionary(),
               'tmp_parameters':
               self.tmp_parameters.deepcopy().as_dictionary()}
=======
                   self.original_metadata.deepcopy().as_dictionary(),
               'tmp_parameters':
                   self.tmp_parameters.deepcopy().as_dictionary()}
>>>>>>> 018ae1ca
        if add_learning_results and hasattr(self, 'learning_results'):
            dic['learning_results'] = copy.deepcopy(
                self.learning_results.__dict__)
        return dic

    def _get_undefined_axes_list(self):
        axes = []
        for i in xrange(len(self.data.shape)):
            axes.append({'size': int(self.data.shape[i]), })
        return axes

    def __call__(self, axes_manager=None):
        if axes_manager is None:
            axes_manager = self.axes_manager
        return np.atleast_1d(
            self.data.__getitem__(axes_manager._getitem_tuple))

    def plot(self, navigator="auto", axes_manager=None, **kwargs):
        """Plot the signal at the current coordinates.

        For multidimensional datasets an optional figure,
        the "navigator", with a cursor to navigate that data is
        raised. In any case it is possible to navigate the data using
        the sliders. Currently only signals with signal_dimension equal to
        0, 1 and 2 can be plotted.

        Parameters
        ----------
        navigator : {"auto", None, "slider", "spectrum", Signal}
            If "auto", if navigation_dimension > 0, a navigator is
            provided to explore the data.
            If navigation_dimension is 1 and the signal is an image
            the navigator is a spectrum obtained by integrating
            over the signal axes (the image).
            If navigation_dimension is 1 and the signal is a spectrum
            the navigator is an image obtained by stacking horizontally
            all the spectra in the dataset.
            If navigation_dimension is > 1, the navigator is an image
            obtained by integrating the data over the signal axes.
            Additionaly, if navigation_dimension > 2 a window
            with one slider per axis is raised to navigate the data.
            For example,
            if the dataset consists of 3 navigation axes X, Y, Z and one
            signal axis, E, the default navigator will be an image
            obtained by integrating the data over E at the current Z
            index and a window with sliders for the X, Y and Z axes
            will be raised. Notice that changing the Z-axis index
            changes the navigator in this case.
            If "slider" and the navigation dimension > 0 a window
            with one slider per axis is raised to navigate the data.
            If "spectrum" and navigation_dimension > 0 the navigator
            is always a spectrum obtained by integrating the data
            over all other axes.
            If None, no navigator will be provided.
            Alternatively a Signal instance can be provided. The signal
            dimension must be 1 (for a spectrum navigator) or 2 (for a
            image navigator) and navigation_shape must be 0 (for a static
            navigator) or navigation_shape + signal_shape must be equal
            to the navigator_shape of the current object (for a dynamic
            navigator).
            If the signal dtype is RGB or RGBA this parameters has no
            effect and is always "slider".

        axes_manager : {None, axes_manager}
            If None `axes_manager` is used.

        **kwargs : optional
            Any extra keyword arguments are passed to the signal plot.

        """

        if self._plot is not None:
            try:
                self._plot.close()
            except:
                # If it was already closed it will raise an exception,
                # but we want to carry on...
                pass

        if axes_manager is None:
            axes_manager = self.axes_manager
        if self.is_rgbx is True:
            if axes_manager.navigation_size < 2:
                navigator = None
            else:
                navigator = "slider"
        if axes_manager.signal_dimension == 0:
            self._plot = mpl_he.MPL_HyperExplorer()
        elif axes_manager.signal_dimension == 1:
            # Hyperspectrum
            self._plot = mpl_hse.MPL_HyperSpectrum_Explorer()
        elif axes_manager.signal_dimension == 2:
            self._plot = mpl_hie.MPL_HyperImage_Explorer()
        else:
            raise ValueError('Plotting is not supported for this view')

        self._plot.axes_manager = axes_manager
        self._plot.signal_data_function = self.__call__
        if self.metadata.General.title:
            self._plot.signal_title = self.metadata.General.title
        elif self.tmp_parameters.has_item('filename'):
            self._plot.signal_title = self.tmp_parameters.filename

        def get_static_explorer_wrapper(*args, **kwargs):
            return navigator()

        def get_1D_sum_explorer_wrapper(*args, **kwargs):
            navigator = self
            # Sum over all but the first navigation axis.
            am = navigator.axes_manager
            navigator = navigator.sum(am.signal_axes + am.navigation_axes[1:])
            return np.nan_to_num(navigator.data).squeeze()

        def get_dynamic_explorer_wrapper(*args, **kwargs):
            navigator.axes_manager.indices = self.axes_manager.indices[
                navigator.axes_manager.signal_dimension:]
            navigator.axes_manager._update_attributes()
            return navigator()

        if not isinstance(navigator, Signal) and navigator == "auto":
            if (self.axes_manager.navigation_dimension == 1 and
                    self.axes_manager.signal_dimension == 1):
                navigator = "data"
            elif self.axes_manager.navigation_dimension > 0:
                if self.axes_manager.signal_dimension == 0:
                    navigator = self.deepcopy()
                else:
<<<<<<< HEAD
                    navigator = self.sum(self.axes_manager.signal_axes)
=======
                    navigator = interactive(
                        self.sum,
                        self.events.data_changed,
                        self.axes_manager.events.transformed,
                        self.axes_manager.signal_axes)
>>>>>>> 018ae1ca
                if navigator.axes_manager.navigation_dimension == 1:
                    navigator = interactive(
                        navigator.as_spectrum,
                        navigator.events.data_changed,
                        navigator.axes_manager.events.transformed, 0)
                else:
                    navigator = interactive(
                        navigator.as_image,
                        navigator.events.data_changed,
                        navigator.axes_manager.events.transformed,
                        (0, 1))
            else:
                navigator = None
        # Navigator properties
        if axes_manager.navigation_axes:
            if navigator is "slider":
                self._plot.navigator_data_function = "slider"
            elif navigator is None:
                self._plot.navigator_data_function = None
            elif isinstance(navigator, Signal):
                # Dynamic navigator
                if (axes_manager.navigation_shape ==
                        navigator.axes_manager.signal_shape +
                        navigator.axes_manager.navigation_shape):
                    self._plot.navigator_data_function = \
                        get_dynamic_explorer_wrapper

                elif (axes_manager.navigation_shape ==
                        navigator.axes_manager.signal_shape or
                        axes_manager.navigation_shape[:2] ==
                        navigator.axes_manager.signal_shape or
                        (axes_manager.navigation_shape[0],) ==
                        navigator.axes_manager.signal_shape):
                    self._plot.navigator_data_function = \
                        get_static_explorer_wrapper
                else:
                    raise ValueError(
                        "The navigator dimensions are not compatible with "
                        "those of self.")
            elif navigator == "data":
                self._plot.navigator_data_function = \
                    lambda axes_manager=None: self.data
            elif navigator == "spectrum":
                self._plot.navigator_data_function = \
                    get_1D_sum_explorer_wrapper
            else:
                raise ValueError(
                    "navigator must be one of \"spectrum\",\"auto\","
                    " \"slider\", None, a Signal instance")

        self._plot.plot(**kwargs)
        self.events.data_changed.connect(self.update_plot, 0)

    def save(self, filename=None, overwrite=None, extension=None,
             **kwds):
        """Saves the signal in the specified format.

        The function gets the format from the extension.:
            - hdf5 for HDF5
            - rpl for Ripple (useful to export to Digital Micrograph)
            - msa for EMSA/MSA single spectrum saving.
            - unf for SEMPER unf binary format.
            - blo for Blockfile diffraction stack saving.
            - Many image formats such as png, tiff, jpeg...

        If no extension is provided the default file format as defined
        in the `preferences` is used.
        Please note that not all the formats supports saving datasets of
        arbitrary dimensions, e.g. msa only supports 1D data, and blockfiles
        only support image stacks with a navigation dimension < 2.

        Each format accepts a different set of parameters. For details
        see the specific format documentation.

        Parameters
        ----------
        filename : str or None
            If None (default) and tmp_parameters.filename and
            `tmp_paramters.folder` are defined, the
            filename and path will be taken from there. A valid
            extension can be provided e.g. "my_file.rpl", see `extension`.
        overwrite : None, bool
            If None, if the file exists it will query the user. If
            True(False) it (does not) overwrites the file if it exists.
        extension : {None, 'hdf5', 'rpl', 'msa', 'unf', 'blo', common image
                     extensions e.g. 'tiff', 'png'}
            The extension of the file that defines the file format.
            If None, the extension is taken from the first not None in the
            following list:
            i) the filename
            ii)  `tmp_parameters.extension`
            iii) `preferences.General.default_file_format` in this order.

        """
        if filename is None:
            if (self.tmp_parameters.has_item('filename') and
                    self.tmp_parameters.has_item('folder')):
                filename = os.path.join(
                    self.tmp_parameters.folder,
                    self.tmp_parameters.filename)
                extension = (self.tmp_parameters.extension
                             if not extension
                             else extension)
            elif self.metadata.has_item('General.original_filename'):
                filename = self.metadata.General.original_filename
            else:
                raise ValueError('File name not defined')
        if extension is not None:
            basename, ext = os.path.splitext(filename)
            filename = basename + '.' + extension
        io.save(filename, self, overwrite=overwrite, **kwds)

    def _replot(self):
        if self._plot is not None:
            if self._plot.is_active() is True:
                self.plot()

    def update_plot(self):
        if self._plot is not None:
            if self._plot.is_active() is True:
                if self._plot.signal_plot is not None:
                    self._plot.signal_plot.update()
                if self._plot.navigator_plot is not None:
                    self._plot.navigator_plot.update()

    @auto_replot
    def get_dimensions_from_data(self):
        """Get the dimension parameters from the data_cube. Useful when
        the data_cube was externally modified, or when the SI was not
        loaded from a file

        """
        dc = self.data
        for axis in self.axes_manager._axes:
            axis.size = int(dc.shape[axis.index_in_array])

    def crop(self, axis, start=None, end=None):
        """Crops the data in a given axis. The range is given in pixels

        Parameters
        ----------
        axis : {int | string}
            Specify the data axis in which to perform the cropping
            operation. The axis can be specified using the index of the
            axis in `axes_manager` or the axis name.
        start, end : {int | float | None}
            The beginning and end of the cropping interval. If int
            the value is taken as the axis index. If float the index
            is calculated using the axis calibration. If start/end is
            None crop from/to the low/high end of the axis.

        """
        axis = self.axes_manager[axis]
        i1, i2 = axis._get_index(start), axis._get_index(end)
        if i1 is not None:
            new_offset = axis.axis[i1]
        # We take a copy to guarantee the continuity of the data
        self.data = self.data[
            (slice(None),) * axis.index_in_array + (slice(i1, i2),
                                                    Ellipsis)]

        if i1 is not None:
            axis.offset = new_offset
        self.get_dimensions_from_data()
        self.squeeze()

    def swap_axes(self, axis1, axis2):
        """Swaps the axes.

        Parameters
        ----------
        axis1, axis2 %s

        Returns
        -------
        s : a copy of the object with the axes swapped.

        """
        axis1 = self.axes_manager[axis1].index_in_array
        axis2 = self.axes_manager[axis2].index_in_array
        s = self._deepcopy_with_new_data(self.data.swapaxes(axis1, axis2))
        c1 = s.axes_manager._axes[axis1]
        c2 = s.axes_manager._axes[axis2]
        s.axes_manager._axes[axis1] = c2
        s.axes_manager._axes[axis2] = c1
        s.axes_manager._update_attributes()
        s._make_sure_data_is_contiguous()
        return s
    swap_axes.__doc__ %= ONE_AXIS_PARAMETER

    def rollaxis(self, axis, to_axis):
        """Roll the specified axis backwards, until it lies in a given position.

        Parameters
        ----------
        axis %s The axis to roll backwards.
            The positions of the other axes do not change relative to one another.
        to_axis %s The axis is rolled until it
            lies before this other axis.

        Returns
        -------
        s : Signal or subclass
            Output signal.

        See Also
        --------
        roll : swap_axes

        Examples
        --------
        >>> s = hs.signals.Spectrum(np.ones((5,4,3,6)))
        >>> s
        <Spectrum, title: , dimensions: (3, 4, 5, 6)>
        >>> s.rollaxis(3, 1)
        <Spectrum, title: , dimensions: (3, 4, 5, 6)>
        >>> s.rollaxis(2,0)
        <Spectrum, title: , dimensions: (5, 3, 4, 6)>

        """
        axis = self.axes_manager[axis].index_in_array
        to_index = self.axes_manager[to_axis].index_in_array
        if axis == to_index:
            return self.deepcopy()
        new_axes_indices = hyperspy.misc.utils.rollelem(
            [axis_.index_in_array for axis_ in self.axes_manager._axes],
            index=axis,
            to_index=to_index)

        s = self._deepcopy_with_new_data(self.data.transpose(new_axes_indices))
        s.axes_manager._axes = hyperspy.misc.utils.rollelem(
            s.axes_manager._axes,
            index=axis,
            to_index=to_index)
        s.axes_manager._update_attributes()
        s._make_sure_data_is_contiguous()
        return s
    rollaxis.__doc__ %= (ONE_AXIS_PARAMETER, ONE_AXIS_PARAMETER)

    def rebin(self, new_shape, out=None):
        """Returns the object with the data rebinned.

        Parameters
        ----------
        new_shape: tuple of ints
            The new shape elements must be divisors of the original shape
            elements.
        %s

        Returns
        -------
        s : Signal subclass

        Raises
        ------
        ValueError
            When there is a mismatch between the number of elements in the
            signal shape and `new_shape` or `new_shape` elements are not
            divisors of the original signal shape.


        Examples
        --------
        >>> import hyperspy.api as hs
        >>> s = hs.signals.Spectrum(np.zeros((10, 100)))
        >>> s
        <Spectrum, title: , dimensions: (10|100)>
        >>> s.rebin((5, 100))
        <Spectrum, title: , dimensions: (5|100)>
        I
        """
        if len(new_shape) != len(self.data.shape):
            raise ValueError("Wrong shape size")
        new_shape_in_array = []
        for axis in self.axes_manager._axes:
            new_shape_in_array.append(
                new_shape[axis.index_in_axes_manager])
        factors = (np.array(self.data.shape) /
                   np.array(new_shape_in_array))
        s = out or self._deepcopy_with_new_data(None)
<<<<<<< HEAD
        data = array_tools.rebin(self.data, new_shape_in_array)
        if out:
            out.data[:] = data
        else:
            s.data = data
=======
        s.data = array_tools.rebin(self.data, new_shape_in_array)
>>>>>>> 018ae1ca
        for axis, axis_src in zip(s.axes_manager._axes,
                                  self.axes_manager._axes):
            axis.scale = axis_src.scale * factors[axis.index_in_array]
        s.get_dimensions_from_data()
        if s.metadata.has_item('Signal.Noise_properties.variance'):
            if isinstance(s.metadata.Signal.Noise_properties.variance, Signal):
                var = s.metadata.Signal.Noise_properties.variance
                s.metadata.Signal.Noise_properties.variance = var.rebin(
                    new_shape)
        if out is None:
            return s
    rebin.__doc__ %= OUT_ARG

    def split(self,
              axis='auto',
              number_of_parts='auto',
              step_sizes='auto'):
        """Splits the data into several signals.

        The split can be defined by giving the number_of_parts, a homogeneous
        step size or a list of customized step sizes. By default ('auto'),
        the function is the reverse of utils.stack().

        Parameters
        ----------
        axis : {'auto' | int | string}
            Specify the data axis in which to perform the splitting
            operation.  The axis can be specified using the index of the
            axis in `axes_manager` or the axis name.
            - If 'auto' and if the object has been created with utils.stack,
            split will return the former list of signals
            (options stored in 'metadata._HyperSpy.Stacking_history'
             else the last navigation axis will be used.
        number_of_parts : {'auto' | int}
            Number of parts in which the SI will be splitted. The
            splitting is homegenous. When the axis size is not divisible
            by the number_of_parts the reminder data is lost without
            warning. If number_of_parts and step_sizes is 'auto',
            number_of_parts equals the length of the axis,
            step_sizes equals one  and the axis is supress from each
            sub_spectra.
        step_sizes : {'auto' | list of ints | int}
            Size of the splitted parts. If 'auto', the step_sizes equals one.
            If int, the splitting is homogenous.

        Examples
        --------
        >>> s = hs.signals.Spectrum(random.random([4,3,2]))
        >>> s
            <Spectrum, title: , dimensions: (3, 4|2)>
        >>> s.split()
            [<Spectrum, title: , dimensions: (3 |2)>,
            <Spectrum, title: , dimensions: (3 |2)>,
            <Spectrum, title: , dimensions: (3 |2)>,
            <Spectrum, title: , dimensions: (3 |2)>]
        >>> s.split(step_sizes=2)
            [<Spectrum, title: , dimensions: (3, 2|2)>,
            <Spectrum, title: , dimensions: (3, 2|2)>]
        >>> s.split(step_sizes=[1,2])
            [<Spectrum, title: , dimensions: (3, 1|2)>,
            <Spectrum, title: , dimensions: (3, 2|2)>]

        Returns
        -------
        list of the splitted signals
        """

        shape = self.data.shape
        signal_dict = self._to_dictionary(add_learning_results=False)

        if axis == 'auto':
            mode = 'auto'
            if hasattr(self.metadata._HyperSpy, 'Stacking_history'):
                stack_history = self.metadata._HyperSpy.Stacking_history
                axis_in_manager = stack_history.axis
                step_sizes = stack_history.step_sizes
            else:
                axis_in_manager = \
                    self.axes_manager[-1 + 1j].index_in_axes_manager
        else:
            mode = 'manual'
            axis_in_manager = self.axes_manager[axis].index_in_axes_manager

        axis = self.axes_manager[axis_in_manager].index_in_array
        len_axis = self.axes_manager[axis_in_manager].size

        if number_of_parts is 'auto' and step_sizes is 'auto':
            step_sizes = 1
            number_of_parts = len_axis
        elif number_of_parts is not 'auto' and step_sizes is not 'auto':
            raise ValueError(
                "You can define step_sizes or number_of_parts "
                "but not both.")
        elif step_sizes is 'auto':
            if number_of_parts > shape[axis]:
                raise ValueError(
                    "The number of parts is greater than "
                    "the axis size.")
            else:
                step_sizes = ([shape[axis] // number_of_parts, ] *
                              number_of_parts)

        if isinstance(step_sizes, int):
            step_sizes = [step_sizes] * int(len_axis / step_sizes)

        splitted = []
        cut_index = np.array([0] + step_sizes).cumsum()

        axes_dict = signal_dict['axes']
        for i in xrange(len(cut_index) - 1):
            axes_dict[axis]['offset'] = \
                self.axes_manager._axes[axis].index2value(cut_index[i])
            axes_dict[axis]['size'] = cut_index[i + 1] - cut_index[i]
            data = self.data[
                (slice(None), ) * axis +
                (slice(cut_index[i], cut_index[i + 1]), Ellipsis)]
            signal_dict['data'] = data
            splitted += self.__class__(**signal_dict),

        if number_of_parts == len_axis \
                or step_sizes == [1] * len_axis:
            for i, spectrum in enumerate(splitted):
                spectrum.data = spectrum.data[
                    spectrum.axes_manager._get_data_slice([(axis, 0)])]
                spectrum._remove_axis(axis_in_manager)

        if mode == 'auto' and hasattr(
                self.original_metadata, 'stack_elements'):
            for i, spectrum in enumerate(splitted):
                se = self.original_metadata.stack_elements['element' + str(i)]
                spectrum.metadata = copy.deepcopy(
                    se['metadata'])
                spectrum.original_metadata = copy.deepcopy(
                    se['original_metadata'])
                spectrum.metadata.General.title = se.metadata.General.title

        return splitted

    @auto_replot
    def _unfold(self, steady_axes, unfolded_axis):
        """Modify the shape of the data by specifying the axes whose
        dimension do not change and the axis over which the remaining axes will
        be unfolded

        Parameters
        ----------
        steady_axes : list
            The indices of the axes which dimensions do not change
        unfolded_axis : int
            The index of the axis over which all the rest of the axes (except
            the steady axes) will be unfolded

        See also
        --------
        fold
        """

        # It doesn't make sense unfolding when dim < 2
        if self.data.squeeze().ndim < 2:
            return

        # We need to store the original shape and coordinates to be used
        # by
        # the fold function only if it has not been already stored by a
        # previous unfold
        folding = self.metadata._HyperSpy.Folding
        if folding.unfolded is False:
            folding.original_shape = self.data.shape
            folding.original_axes_manager = self.axes_manager
            folding.unfolded = True

        new_shape = [1] * len(self.data.shape)
        for index in steady_axes:
            new_shape[index] = self.data.shape[index]
        new_shape[unfolded_axis] = -1
        self.data = self.data.reshape(new_shape)
        self.axes_manager = self.axes_manager.deepcopy()
        uname = ''
        uunits = ''
        to_remove = []
        for axis, dim in zip(self.axes_manager._axes, new_shape):
            if dim == 1:
                uname += ',' + unicode(axis)
                uunits = ',' + unicode(axis.units)
                to_remove.append(axis)
        ua = self.axes_manager._axes[unfolded_axis]
        ua.name = unicode(ua) + uname
        ua.units = unicode(ua.units) + uunits
        ua.size = self.data.shape[unfolded_axis]
        for axis in to_remove:
            self.axes_manager.remove(axis.index_in_axes_manager)
        self.data = self.data.squeeze()
        if self.metadata.has_item('Signal.Noise_properties.variance'):
            variance = self.metadata.Signal.Noise_properties.variance
            if isinstance(variance, Signal):
                variance._unfold(steady_axes, unfolded_axis)

    def unfold(self, unfold_navigation=True, unfold_signal=True):
        """Modifies the shape of the data by unfolding the signal and
        navigation dimensions separately

        Returns
        -------
        needed_unfolding : bool


        """
        unfolded = False
        if unfold_navigation:
            if self.unfold_navigation_space():
                unfolded = True
        if unfold_signal:
            if self.unfold_signal_space():
                unfolded = True
        return unfolded

    @contextmanager
    def unfolded(self, unfold_navigation=True, unfold_signal=True):
        """Use this function together with a `with` statement to have the
        signal be unfolded for the scope of the `with` block, before
        automatically refolding when passing out of scope.

        See also
        --------
        unfold, fold

        Examples
        --------
        >>> import numpy as np
        >>> s = Signal(np.random.random((64,64,1024)))
        >>> with s.unfolded():
                # Do whatever needs doing while unfolded here
                pass
        """
        unfolded = self.unfold(unfold_navigation, unfold_signal)
        try:
            yield unfolded
        finally:
            if unfolded is not False:
                self.fold()

    def unfold_navigation_space(self):
        """Modify the shape of the data to obtain a navigation space of
        dimension 1

        Returns
        -------
        needed_unfolding : bool

        """

        if self.axes_manager.navigation_dimension < 2:
            needed_unfolding = False
        else:
            needed_unfolding = True
            steady_axes = [
                axis.index_in_array for axis in
                self.axes_manager.signal_axes]
            unfolded_axis = (
                self.axes_manager.navigation_axes[0].index_in_array)
            self._unfold(steady_axes, unfolded_axis)
        return needed_unfolding

    def unfold_signal_space(self):
        """Modify the shape of the data to obtain a signal space of
        dimension 1

        Returns
        -------
        needed_unfolding : bool

        """
        if self.axes_manager.signal_dimension < 2:
            needed_unfolding = False
        else:
            needed_unfolding = True
            steady_axes = [
                axis.index_in_array for axis in
                self.axes_manager.navigation_axes]
            unfolded_axis = self.axes_manager.signal_axes[0].index_in_array
            self._unfold(steady_axes, unfolded_axis)
            self.metadata._HyperSpy.Folding.signal_unfolded = True
        return needed_unfolding

    @auto_replot
    def fold(self):
        """If the signal was previously unfolded, folds it back"""
        folding = self.metadata._HyperSpy.Folding
        # Note that == must be used instead of is True because
        # if the value was loaded from a file its type can be np.bool_
        if folding.unfolded is True:
            self.data = self.data.reshape(folding.original_shape)
            self.axes_manager = folding.original_axes_manager
            folding.original_shape = None
            folding.original_axes_manager = None
            folding.unfolded = False
            folding.signal_unfolded = False
            if self.metadata.has_item('Signal.Noise_properties.variance'):
                variance = self.metadata.Signal.Noise_properties.variance
                if isinstance(variance, Signal):
                    variance.fold()

    def _make_sure_data_is_contiguous(self):
        if self.data.flags['C_CONTIGUOUS'] is False:
            self.data = np.ascontiguousarray(self.data)

    def _iterate_signal(self):
        """Iterates over the signal data.

        It is faster than using the signal iterator.

        """
        if self.axes_manager.navigation_size < 2:
            yield self()
            return
        self._make_sure_data_is_contiguous()
        axes = [axis.index_in_array for
                axis in self.axes_manager.signal_axes]
        unfolded_axis = (
            self.axes_manager.navigation_axes[0].index_in_array)
        new_shape = [1] * len(self.data.shape)
        for axis in axes:
            new_shape[axis] = self.data.shape[axis]
        new_shape[unfolded_axis] = -1
        # Warning! if the data is not contigous it will make a copy!!
        data = self.data.reshape(new_shape)
        for i in xrange(data.shape[unfolded_axis]):
            getitem = [0] * len(data.shape)
            for axis in axes:
                getitem[axis] = slice(None)
            getitem[unfolded_axis] = i
            yield(data[getitem])

    def _remove_axis(self, axes):
        am = self.axes_manager
        axes = am[axes]
        if not np.iterable(axes):
            axes = (axes,)
        if am.navigation_dimension + am.signal_dimension > len(axes):
            old_signal_dimension = am.signal_dimension
            am.remove(axes)
            if old_signal_dimension != am.signal_dimension:
                if am.signal_dimension == 2:
                    self._record_by = "image"
                elif am.signal_dimension == 1:
                    self._record_by = "spectrum"
                elif am.signal_dimension == 0:
                    self._record_by = ""
                else:
                    return
                self.metadata.Signal.record_by = self._record_by
                self._assign_subclass()
        else:
            # Create a "Scalar" axis because the axis is the last one left and
            # HyperSpy does not # support 0 dimensions
            am.remove(axes)
            am._append_axis(
                size=1,
                scale=1,
                offset=0,
                name="Scalar",
                navigate=False,)

<<<<<<< HEAD
    def _ma_workaround(self, s, function, axes, ar_axes, out):
        # TODO: Remove if and when numpy.ma accepts tuple `axis`

        # Basically perform unfolding, but only on data. We don't care about
        # the axes since the function will consume it/them.
        ar_axes = sorted(ar_axes)
        new_shape = list(self.data.shape)
        for index in ar_axes[1:]:
            new_shape[index] = 1
        new_shape[ar_axes[0]] = -1
        data = self.data.reshape(new_shape).squeeze()

        if out:
            function(data, axis=ar_axes[0], out=out.data)
        else:
            s.data = function(data, axis=ar_axes[0])
            s._remove_axis([ax.index_in_axes_manager for ax in axes])
            return s

    def _apply_function_on_data_and_remove_axis(self, function, axes,
                                                out=None):
        axes = self.axes_manager[axes]
        if not np.iterable(axes):
            axes = (axes,)
        ar_axes = tuple(ax.index_in_array for ax in axes)
        if len(ar_axes) == 1:
            ar_axes = ar_axes[0]

        s = out or self._deepcopy_with_new_data(None)

        if np.ma.is_masked(self.data):
            return self._ma_workaround(s, function, axes, ar_axes, out)
        if out:
            function(self.data, axis=ar_axes, out=out.data)
        else:
            s.data = function(self.data, axis=ar_axes)
            s._remove_axis([ax.index_in_axes_manager for ax in axes])
            return s

=======
    def _apply_function_on_data_and_remove_axis(self, function, axes,
                                                out=None):
        axes = self.axes_manager[axes]
        if not np.iterable(axes):
            axes = (axes,)
        ar_axes = tuple(ax.index_in_array for ax in axes)
        if len(ar_axes) == 1:
            ar_axes = ar_axes[0]

        s = out or self._deepcopy_with_new_data(None)
        s.data = function(self.data,
                          axis=ar_axes)
        if out is None:
            s._remove_axis([ax.index_in_axes_manager for ax in axes])
            return s
        else:
            s.events.data_changed.trigger(self)

>>>>>>> 018ae1ca
    def sum(self, axis=None, out=None):
        """Sum the data over the given axes.

        Parameters
        ----------
        axis %s
        %s

        Returns
        -------
        s : Signal

        See also
        --------
        max, min, mean, std, var, indexmax, valuemax, amax

        Examples
        --------
        >>> import numpy as np
        >>> s = Signal(np.random.random((64,64,1024)))
        >>> s.data.shape
        (64,64,1024)
        >>> s.sum(-1).data.shape
        (64,64)

        """
        if axis is None:
            axis = self.axes_manager.navigation_axes
        return self._apply_function_on_data_and_remove_axis(np.sum, axis,
                                                            out=out)
    sum.__doc__ %= (MANY_AXIS_PARAMETER, OUT_ARG)

    def max(self, axis=None, out=None):
        """Returns a signal with the maximum of the signal along at least one
        axis.

        Parameters
        ----------
        axis %s
        %s

        Returns
        -------
        s : Signal

        See also
        --------
        min, sum, mean, std, var, indexmax, valuemax, amax

        Examples
        --------
        >>> import numpy as np
        >>> s = Signal(np.random.random((64,64,1024)))
        >>> s.data.shape
        (64,64,1024)
        >>> s.max(-1).data.shape
        (64,64)

        """
        if axis is None:
            axis = self.axes_manager.navigation_axes
        return self._apply_function_on_data_and_remove_axis(np.max, axis,
                                                            out=out)
    max.__doc__ %= (MANY_AXIS_PARAMETER, OUT_ARG)

    def min(self, axis=None, out=None):
        """Returns a signal with the minimum of the signal along at least one
        axis.

        Parameters
        ----------
        axis %s
        %s

        Returns
        -------
        s : Signal

        See also
        --------
        max, sum, mean, std, var, indexmax, valuemax, amax

        Examples
        --------
        >>> import numpy as np
        >>> s = Signal(np.random.random((64,64,1024)))
        >>> s.data.shape
        (64,64,1024)
        >>> s.min(-1).data.shape
        (64,64)

        """
        if axis is None:
            axis = self.axes_manager.navigation_axes
        return self._apply_function_on_data_and_remove_axis(np.min, axis,
                                                            out=out)
    min.__doc__ %= (MANY_AXIS_PARAMETER, OUT_ARG)

    def mean(self, axis=None, out=None):
        """Returns a signal with the average of the signal along at least one
        axis.

        Parameters
        ----------
        axis %s
        %s

        Returns
        -------
        s : Signal

        See also
        --------
        max, min, sum, std, var, indexmax, valuemax, amax

        Examples
        --------
        >>> import numpy as np
        >>> s = Signal(np.random.random((64,64,1024)))
        >>> s.data.shape
        (64,64,1024)
        >>> s.mean(-1).data.shape
        (64,64)

        """
        if axis is None:
            axis = self.axes_manager.navigation_axes
        return self._apply_function_on_data_and_remove_axis(np.mean, axis,
                                                            out=out)
    mean.__doc__ %= (MANY_AXIS_PARAMETER, OUT_ARG)

    def std(self, axis=None, out=None):
        """Returns a signal with the standard deviation of the signal along
        at least one axis.

        Parameters
        ----------
        axis %s
        %s

        Returns
        -------
        s : Signal

        See also
        --------
        max, min, sum, mean, var, indexmax, valuemax, amax

        Examples
        --------
        >>> import numpy as np
        >>> s = Signal(np.random.random((64,64,1024)))
        >>> s.data.shape
        (64,64,1024)
        >>> s.std(-1).data.shape
        (64,64)

        """
        if axis is None:
            axis = self.axes_manager.navigation_axes
        return self._apply_function_on_data_and_remove_axis(np.std, axis,
                                                            out=out)
    std.__doc__ %= (MANY_AXIS_PARAMETER, OUT_ARG)

    def var(self, axis=None, out=None):
        """Returns a signal with the variances of the signal along at least one
        axis.

        Parameters
        ----------
        axis %s
        %s

        Returns
        -------
        s : Signal

        See also
        --------
        max, min, sum, mean, std, indexmax, valuemax, amax

        Examples
        --------
        >>> import numpy as np
        >>> s = Signal(np.random.random((64,64,1024)))
        >>> s.data.shape
        (64,64,1024)
        >>> s.var(-1).data.shape
        (64,64)

        """
        if axis is None:
            axis = self.axes_manager.navigation_axes
        return self._apply_function_on_data_and_remove_axis(np.var, axis,
                                                            out=out)
    var.__doc__ %= (MANY_AXIS_PARAMETER, OUT_ARG)

    def diff(self, axis, order=1, out=None):
        """Returns a signal with the n-th order discrete difference along
        given axis.

        Parameters
        ----------
        axis %s
        order : int
            the order of the derivative
<<<<<<< HEAD
                %s
=======
		%s
>>>>>>> 018ae1ca

        See also
        --------
        max, min, sum, mean, std, var, indexmax, valuemax, amax

        Examples
        --------
        >>> import numpy as np
        >>> s = Signal(np.random.random((64,64,1024)))
        >>> s.data.shape
        (64,64,1024)
        >>> s.diff(-1).data.shape
        (64,64,1023)
        """
        s = out or self._deepcopy_with_new_data(None)
<<<<<<< HEAD
        data = np.diff(self.data, n=order,
                       axis=self.axes_manager[axis].index_in_array)
        if out is not None:
            out.data[:] = data
        else:
            s.data = data
=======
        s.data = np.diff(self.data, n=order,
                         axis=self.axes_manager[axis].index_in_array)
>>>>>>> 018ae1ca
        axis2 = s.axes_manager[axis]
        new_offset = self.axes_manager[axis].offset + (order * axis2.scale / 2)
        axis2.offset = new_offset
        s.get_dimensions_from_data()
        if out is None:
            return s
    diff.__doc__ %= (ONE_AXIS_PARAMETER, OUT_ARG)

    def derivative(self, axis, order=1, out=None):
        """Numerical derivative along the given axis.

        Currently only the first order finite difference method is implemented.

        Parameters
        ----------
        axis %s
        order: int
            The order of the derivative. (Note that this is the order of the
            derivative i.e. `order=2` does not use second order finite
            differences method.)
        %s

        Returns
        -------
        der : Signal
            Note that the size of the data on the given `axis` decreases by the
            given `order` i.e. if `axis` is "x" and `order` is 2 the
            x dimension is N, der's x dimension is N - 2.

        See also
        --------
        diff

        """

        der = self.diff(order=order, axis=axis, out=out)
        der = out or der
        axis = self.axes_manager[axis]
        der.data /= axis.scale ** order
        if out is None:
            return der
    derivative.__doc__ %= (ONE_AXIS_PARAMETER, OUT_ARG)

    def integrate_simpson(self, axis, out=None):
        """Returns a signal with the result of calculating the integral
        of the signal along an axis using Simpson's rule.

        Parameters
        ----------
        axis %s
        %s

        Returns
        -------
        s : Signal

        See also
        --------
        max, min, sum, mean, std, var, indexmax, valuemax, amax

        Examples
        --------
        >>> import numpy as np
        >>> s = Signal(np.random.random((64,64,1024)))
        >>> s.data.shape
        (64,64,1024)
        >>> s.var(-1).data.shape
        (64,64)

        """
        axis = self.axes_manager[axis]
        s = out or self._deepcopy_with_new_data(None)
<<<<<<< HEAD
        data = sp.integrate.simps(y=self.data, x=axis.axis,
                                  axis=axis.index_in_array)
        if out is not None:
            out.data[:] = data
        else:
            s.data = data
=======
        s.data = sp.integrate.simps(y=self.data, x=axis.axis,
                                    axis=axis.index_in_array)
        if out is None:
>>>>>>> 018ae1ca
            s._remove_axis(axis.index_in_axes_manager)
            return s
    integrate_simpson.__doc__ %= (ONE_AXIS_PARAMETER, OUT_ARG)

    def integrate1D(self, axis, out=None):
        """Integrate the signal over the given axis.

        The integration is performed using Simpson's rule if
        `metadata.Signal.binned` is False and summation over the given axis if
        True.

        Parameters
        ----------
        axis %s
        %s

        Returns
        -------
        s : Signal

        See also
        --------
        integrate_simpson, diff, derivative

        Examples
        --------
        >>> import numpy as np
        >>> s = Signal(np.random.random((64,64,1024)))
        >>> s.data.shape
        (64,64,1024)
        >>> s.var(-1).data.shape
        (64,64)

        """
        if self.metadata.Signal.binned is False:
            return self.integrate_simpson(axis=axis, out=out)
        else:
            return self.sum(axis=axis, out=out)
    integrate1D.__doc__ %= (ONE_AXIS_PARAMETER, OUT_ARG)

    def indexmax(self, axis, out=None):
        """Returns a signal with the index of the maximum along an axis.

        Parameters
        ----------
        axis %s
        %s

        Returns
        -------
        s : Signal
            The data dtype is always int.

        See also
        --------
        max, min, sum, mean, std, var, valuemax, amax

        Usage
        -----
        >>> import numpy as np
        >>> s = Signal(np.random.random((64,64,1024)))
        >>> s.data.shape
        (64,64,1024)
        >>> s.indexmax(-1).data.shape
        (64,64)

        """
        return self._apply_function_on_data_and_remove_axis(np.argmax, axis,
                                                            out=out)
    indexmax.__doc__ %= (ONE_AXIS_PARAMETER, OUT_ARG)

    def valuemax(self, axis, out=None):
        """Returns a signal with the value of coordinates of the maximum along an axis.

        Parameters
        ----------
        axis %s
        %s

        Returns
        -------
        s : Signal

        See also
        --------
        max, min, sum, mean, std, var, indexmax, amax

        Usage
        -----
        >>> import numpy as np
        >>> s = Signal(np.random.random((64,64,1024)))
        >>> s.data.shape
        (64,64,1024)
        >>> s.valuemax(-1).data.shape
        (64,64)

        """
<<<<<<< HEAD
        idx = self.indexmax(axis)
        s = out or idx
        data = self.axes_manager[axis].index2value(idx.data)
        if out is None:
            idx.data = data
            return idx
        else:
            out.data[:] = data
=======
        s = self.indexmax(axis, out=out)
        s = out or s
        s.data = self.axes_manager[axis].index2value(s.data)
        if out is None:
            return s
>>>>>>> 018ae1ca
    valuemax.__doc__ %= (ONE_AXIS_PARAMETER, OUT_ARG)

    def get_histogram(self, bins='freedman', range_bins=None, out=None,
                      **kwargs):
        """Return a histogram of the signal data.

        More sophisticated algorithms for determining bins can be used.
        Aside from the `bins` argument allowing a string specified how bins
        are computed, the parameters are the same as numpy.histogram().

        Parameters
        ----------
        bins : int or list or str, optional
            If bins is a string, then it must be one of:
            'knuth' : use Knuth's rule to determine bins
            'scotts' : use Scott's rule to determine bins
            'freedman' : use the Freedman-diaconis rule to determine bins
            'blocks' : use bayesian blocks for dynamic bin widths
        range_bins : tuple or None, optional
            the minimum and maximum range for the histogram. If not specified,
            it will be (x.min(), x.max())
        %s
        **kwargs
            other keyword arguments (weight and density) are described in
            np.histogram().

        Returns
        -------
        hist_spec : An 1D spectrum instance containing the histogram.

        See Also
        --------
        print_summary_statistics
        astroML.density_estimation.histogram, numpy.histogram : these are the
            functions that hyperspy uses to compute the histogram.

        Notes
        -----
        The number of bins estimators are taken from AstroML. Read
        their documentation for more info.

        Examples
        --------
        >>> s = hs.signals.Spectrum(np.random.normal(size=(10, 100)))
        Plot the data histogram
        >>> s.get_histogram().plot()
        Plot the histogram of the signal at the current coordinates
        >>> s.get_current_signal().get_histogram().plot()

        """
        from hyperspy import signals
        data = self.data[~np.isnan(self.data)].flatten()
        hist, bin_edges = histogram(data,
                                    bins=bins,
                                    range=range_bins,
                                    **kwargs)
        if out is None:
            hist_spec = signals.Spectrum(hist)
        else:
            hist_spec = out
<<<<<<< HEAD
            if hist_spec.data.shape == hist.shape:
                hist_spec.data[:] = hist
            else:
                hist_spec.data = hist
=======
            hist_spec.data = hist
>>>>>>> 018ae1ca
        if bins == 'blocks':
            hist_spec.axes_manager.signal_axes[0].axis = bin_edges[:-1]
            warnings.warn(
                "The options `bins = 'blocks'` is not fully supported in this "
                "versions of hyperspy. It should be used for plotting purpose"
                "only.")
        else:
            hist_spec.axes_manager[0].scale = bin_edges[1] - bin_edges[0]
            hist_spec.axes_manager[0].offset = bin_edges[0]
            hist_spec.axes_manager[0].size = hist.shape[-1]
        hist_spec.axes_manager[0].name = 'value'
        hist_spec.metadata.General.title = (self.metadata.General.title +
                                            " histogram")
        hist_spec.metadata.Signal.binned = True
<<<<<<< HEAD
        if out is None:
            return hist_spec
=======
        return hist_spec
>>>>>>> 018ae1ca
    get_histogram.__doc__ %= OUT_ARG

    def map(self, function,
            show_progressbar=None, **kwargs):
        """Apply a function to the signal data at all the coordinates.

        The function must operate on numpy arrays and the output *must have the
        same dimensions as the input*. The function is applied to the data at
        each coordinate and the result is stored in the current signal i.e.
        this method operates *in-place*.  Any extra keyword argument is passed
        to the function. The keywords can take different values at different
        coordinates. If the function takes an `axis` or `axes` argument, the
        function is assumed to be vectorial and the signal axes are assigned to
        `axis` or `axes`.  Otherwise, the signal is iterated over the
        navigation axes and a progress bar is displayed to monitor the
        progress.

        Parameters
        ----------

        function : function
            A function that can be applied to the signal.
        show_progressbar : None or bool
            If True, display a progress bar. If None the default is set in
            `preferences`.
        keyword arguments : any valid keyword argument
            All extra keyword arguments are passed to the

        Notes
        -----
        This method is similar to Python's :func:`map` that can also be utilize
        with a :class:`Signal` instance for similar purposes. However, this
        method has the advantage of being faster because it iterates the numpy
        array instead of the :class:`Signal`.

        Examples
        --------
        Apply a gaussian filter to all the images in the dataset. The sigma
        parameter is constant.

        >>> import scipy.ndimage
        >>> im = hs.signals.Image(np.random.random((10, 64, 64)))
        >>> im.map(scipy.ndimage.gaussian_filter, sigma=2.5)

        Apply a gaussian filter to all the images in the dataset. The sigmal
        parameter is variable.

        >>> im = hs.signals.Image(np.random.random((10, 64, 64)))
        >>> sigmas = hs.signals.Signal(np.linspace(2,5,10))
        >>> sigmas.axes_manager.set_signal_dimension(0)
        >>> im.map(scipy.ndimage.gaussian_filter, sigma=sigmas)

        """
        if show_progressbar is None:
            show_progressbar = preferences.General.show_progressbar
        # Sepate ndkwargs
        ndkwargs = ()
        for key, value in kwargs.iteritems():
            if isinstance(value, Signal):
                ndkwargs += ((key, value),)

        # Check if the signal axes have inhomogenous scales and/or units and
        # display in warning if yes.
        scale = set()
        units = set()
        for i in range(len(self.axes_manager.signal_axes)):
            scale.add(self.axes_manager[i].scale)
            units.add(self.axes_manager[i].units)
        if len(units) != 1 or len(scale) != 1:
            warnings.warn(
                "The function you applied does not take into "
                "account the difference of units and of scales in-between"
                " axes.")
        # If the function has an axis argument and the signal dimension is 1,
        # we suppose that it can operate on the full array and we don't
        # interate over the coordinates.
        try:
            fargs = inspect.getargspec(function).args
        except TypeError:
            # This is probably a Cython function that is not supported by
            # inspect.
            fargs = []

        if not ndkwargs and (self.axes_manager.signal_dimension == 1 and
                             "axis" in fargs):
            kwargs['axis'] = \
                self.axes_manager.signal_axes[-1].index_in_array

            self.data = function(self.data, **kwargs)
        # If the function has an axes argument
        # we suppose that it can operate on the full array and we don't
        # interate over the coordinates.
        elif not ndkwargs and "axes" in fargs:
            kwargs['axes'] = tuple([axis.index_in_array for axis in
                                    self.axes_manager.signal_axes])
            self.data = function(self.data, **kwargs)
        else:
            # Iteration over coordinates.
            pbar = progressbar(
                maxval=self.axes_manager.navigation_size,
                disabled=not show_progressbar)
            iterators = [signal[1]._iterate_signal() for signal in ndkwargs]
            iterators = tuple([self._iterate_signal()] + iterators)
            for data in zip(*iterators):
                for (key, value), datum in zip(ndkwargs, data[1:]):
                    kwargs[key] = datum[0]
                data[0][:] = function(data[0], **kwargs)
                pbar.next()
            pbar.finish()

    def copy(self):
        try:
            backup_plot = self._plot
            self._plot = None
            return copy.copy(self)
        finally:
            self._plot = backup_plot

    def __deepcopy__(self, memo):
        dc = type(self)(**self._to_dictionary())
        if dc.data is not None:
            dc.data = dc.data.copy()

        # uncomment if we want to deepcopy models as well:

        # dc.models._add_dictionary(
        #     copy.deepcopy(
        #         self.models._models.as_dictionary()))

        # The Signal subclasses might change the view on init
        # The following code just copies the original view
        for oaxis, caxis in zip(self.axes_manager._axes,
                                dc.axes_manager._axes):
            caxis.navigate = oaxis.navigate
        return dc

    def deepcopy(self):
        return copy.deepcopy(self)

    def change_dtype(self, dtype):
        """Change the data type.

        Parameters
        ----------
        dtype : str or dtype
            Typecode or data-type to which the array is cast. In
            addition to all standard numpy dtypes HyperSpy
            supports four extra dtypes for RGB images:
            "rgb8", "rgba8", "rgb16" and "rgba16". Changing from
            and to any rgbx dtype is more constrained than most
            other dtype conversions. To change to a rgbx dtype
            the signal `record_by` must be "spectrum",
            `signal_dimension` must be 3(4) for rgb(rgba) dtypes
            and the dtype must be uint8(uint16) for rgbx8(rgbx16).
            After conversion `record_by` becomes `image` and the
            spectra dimension is removed. The dtype of images of
            dtype rgbx8(rgbx16) can only be changed to uint8(uint16)
            and the `record_by` becomes "spectrum".


        Examples
        --------
        >>> s = hs.signals.Spectrum([1,2,3,4,5])
        >>> s.data
        array([1, 2, 3, 4, 5])
        >>> s.change_dtype('float')
        >>> s.data
        array([ 1.,  2.,  3.,  4.,  5.])

        """
        if not isinstance(dtype, np.dtype):
            if dtype in rgb_tools.rgb_dtypes:
                if self.metadata.Signal.record_by != "spectrum":
                    raise AttributeError(
                        "Only spectrum signals can be converted "
                        "to RGB images.")
                if "8" in dtype and self.data.dtype.name != "uint8":
                    raise AttributeError(
                        "Only signals with dtype uint8 can be converted to "
                        "rgb8 images")
                elif "16" in dtype and self.data.dtype.name != "uint16":
                    raise AttributeError(
                        "Only signals with dtype uint16 can be converted to "
                        "rgb16 images")
                dtype = rgb_tools.rgb_dtypes[dtype]
                self.data = rgb_tools.regular_array2rgbx(self.data)
                self.axes_manager.remove(-1)
                self.metadata.Signal.record_by = "image"
                self._assign_subclass()
                return
            else:
                dtype = np.dtype(dtype)
        if rgb_tools.is_rgbx(self.data) is True:
            ddtype = self.data.dtype.fields["B"][0]

            if ddtype != dtype:
                raise ValueError(
                    "It is only possibile to change to %s." %
                    ddtype)
            self.data = rgb_tools.rgbx2regular_array(self.data)
            self.get_dimensions_from_data()
            self.metadata.Signal.record_by = "spectrum"
            self.axes_manager[-1 + 2j].name = "RGB index"
            self._assign_subclass()
            return
        else:
            self.data = self.data.astype(dtype)

    def estimate_poissonian_noise_variance(self,
                                           expected_value=None,
                                           gain_factor=None,
                                           gain_offset=None,
                                           correlation_factor=None):
        """Estimate the poissonian noise variance of the signal.

        The variance is stored in the
        ``metadata.Signal.Noise_properties.variance`` attribute.

        A poissonian noise  variance is equal to the expected value. With the
        default arguments, this method simply sets the variance attribute to
        the given `expected_value`. However, more generally (although then
        noise is not strictly poissonian), the variance may be proportional to
        the expected value. Moreover, when the noise is a mixture of white
        (gaussian) and poissonian noise, the variance is described by the
        following linear model:

            .. math::

                \mathrm{Var}[X] = (a * \mathrm{E}[X] + b) * c

        Where `a` is the `gain_factor`, `b` is the `gain_offset` (the gaussian
        noise variance) and `c` the `correlation_factor`. The correlation
        factor accounts for correlation of adjacent signal elements that can
        be modeled as a convolution with a gaussian point spread function.


        Parameters
        ----------
        expected_value : None or Signal instance.
            If None, the signal data is taken as the expected value. Note that
            this may be inaccurate where `data` is small.
        gain_factor, gain_offset, correlation_factor: None or float.
            All three must be positive. If None, take the values from
            ``metadata.Signal.Noise_properties.Variance_linear_model`` if
            defined. Otherwise suppose poissonian noise i.e. ``gain_factor=1``,
            ``gain_offset=0``, ``correlation_factor=1``. If not None, the
            values are stored in
            ``metadata.Signal.Noise_properties.Variance_linear_model``.

        """
        if expected_value is None:
            dc = self.data.copy()
        else:
            dc = expected_value.data.copy()
        if self.metadata.has_item(
                "Signal.Noise_properties.Variance_linear_model"):
            vlm = self.metadata.Signal.Noise_properties.Variance_linear_model
        else:
            self.metadata.add_node(
                "Signal.Noise_properties.Variance_linear_model")
            vlm = self.metadata.Signal.Noise_properties.Variance_linear_model

        if gain_factor is None:
            if not vlm.has_item("gain_factor"):
                vlm.gain_factor = 1
            gain_factor = vlm.gain_factor

        if gain_offset is None:
            if not vlm.has_item("gain_offset"):
                vlm.gain_offset = 0
            gain_offset = vlm.gain_offset

        if correlation_factor is None:
            if not vlm.has_item("correlation_factor"):
                vlm.correlation_factor = 1
            correlation_factor = vlm.correlation_factor

        if gain_offset < 0:
            raise ValueError("`gain_offset` must be positive.")
        if gain_factor < 0:
            raise ValueError("`gain_factor` must be positive.")
        if correlation_factor < 0:
            raise ValueError("`correlation_factor` must be positive.")

        variance = (dc * gain_factor + gain_offset) * correlation_factor
        # The lower bound of the variance is the gaussian noise.
        variance = np.clip(variance, gain_offset * correlation_factor, np.inf)
        variance = type(self)(variance)
        variance.axes_manager = self.axes_manager
        variance.metadata.General.title = ("Variance of " +
                                           self.metadata.General.title)
        self.metadata.set_item(
            "Signal.Noise_properties.variance", variance)

    def get_current_signal(self, auto_title=True, auto_filename=True):
        """Returns the data at the current coordinates as a Signal subclass.

        The signal subclass is the same as that of the current object. All the
        axes navigation attribute are set to False.

        Parameters
        ----------
        auto_title : bool
            If True an space followed by the current indices in parenthesis
            are appended to the title.
        auto_filename : bool
            If True and `tmp_parameters.filename` is defined
            (what is always the case when the Signal has been read from a
            file), the filename is modified by appending an underscore and a
            parenthesis containing the current indices.

        Returns
        -------
        cs : Signal subclass instance.

        Examples
        --------
        >>> im = hs.signals.Image(np.zeros((2,3, 32,32)))
        >>> im
        <Image, title: , dimensions: (3, 2, 32, 32)>
        >>> im.axes_manager.indices = 2,1
        >>> im.get_current_signal()
        <Image, title:  (2, 1), dimensions: (32, 32)>

        """
        cs = self.__class__(
            self(),
            axes=self.axes_manager._get_signal_axes_dicts(),
            metadata=self.metadata.as_dictionary(),)

        if auto_filename is True and self.tmp_parameters.has_item('filename'):
            cs.tmp_parameters.filename = (self.tmp_parameters.filename +
                                          '_' +
                                          str(self.axes_manager.indices))
            cs.tmp_parameters.extension = self.tmp_parameters.extension
            cs.tmp_parameters.folder = self.tmp_parameters.folder
        if auto_title is True:
            cs.metadata.General.title = (cs.metadata.General.title +
                                         ' ' + str(self.axes_manager.indices))
        cs.axes_manager._set_axis_attribute_values("navigate", False)
        return cs

    def _get_navigation_signal(self, data=None, dtype=None):
        """Return a signal with the same axes as the navigation space.

        Parameters
        ----------
        data : {None, numpy array}, optional
            If None the `Signal` data is an array of the same dtype as the
            current one filled with zeros. If a numpy array, the array must
            have the correct dimensions.

        dtype : data-type, optional
            The desired data-type for the data array when `data` is None,
            e.g., `numpy.int8`.  Default is the data type of the current signal
            data.


        """
        if data is not None:
            ref_shape = (self.axes_manager._navigation_shape_in_array
                         if self.axes_manager.navigation_dimension != 0
                         else (1,))
            if data.shape != ref_shape:
                raise ValueError(
                    ("data.shape %s is not equal to the current navigation "
                     "shape in array which is %s") %
                    (str(data.shape), str(ref_shape)))
        else:
            if dtype is None:
                dtype = self.data.dtype
            if self.axes_manager.navigation_dimension == 0:
                data = np.array([0, ], dtype=dtype)
            else:
                data = np.zeros(self.axes_manager._navigation_shape_in_array,
                                dtype=dtype)
        if self.axes_manager.navigation_dimension == 0:
            s = Signal(data)
        elif self.axes_manager.navigation_dimension == 1:
            from hyperspy._signals.spectrum import Spectrum
            s = Spectrum(data,
                         axes=self.axes_manager._get_navigation_axes_dicts())
        elif self.axes_manager.navigation_dimension == 2:
            from hyperspy._signals.image import Image
            s = Image(data,
                      axes=self.axes_manager._get_navigation_axes_dicts())
        else:
            s = Signal(np.zeros(self.axes_manager._navigation_shape_in_array,
                                dtype=self.data.dtype),
                       axes=self.axes_manager._get_navigation_axes_dicts())
            s.axes_manager.set_signal_dimension(
                self.axes_manager.navigation_dimension)
        return s

    def _get_signal_signal(self, data=None, dtype=None):
        """Return a signal with the same axes as the signal space.

        Parameters
        ----------
        data : {None, numpy array}, optional
            If None the `Signal` data is an array of the same dtype as the
            current one filled with zeros. If a numpy array, the array must
            have the correct dimensions.
        dtype : data-type, optional
            The desired data-type for the data array when `data` is None,
            e.g., `numpy.int8`.  Default is the data type of the current signal
            data.

        """

        if data is not None:
            ref_shape = (self.axes_manager._signal_shape_in_array
                         if self.axes_manager.signal_dimension != 0
                         else (1,))
            if data.shape != ref_shape:
                raise ValueError(
                    "data.shape %s is not equal to the current signal shape in"
                    " array which is %s" % (str(data.shape), str(ref_shape)))
        else:
            if dtype is None:
                dtype = self.data.dtype
            if self.axes_manager.signal_dimension == 0:
                data = np.array([0, ], dtype=dtype)
            else:
                data = np.zeros(self.axes_manager._signal_shape_in_array,
                                dtype=dtype)

        if self.axes_manager.signal_dimension == 0:
            s = Signal(data)
            s.set_signal_type(self.metadata.Signal.signal_type)
        else:
            s = self.__class__(data,
                               axes=self.axes_manager._get_signal_axes_dicts())
        return s

    def __iter__(self):
        # Reset AxesManager iteration index
        self.axes_manager.__iter__()
        return self

    def next(self):
        self.axes_manager.next()
        return self.get_current_signal()

    def __len__(self):
        nitem = int(self.axes_manager.navigation_size)
        nitem = nitem if nitem > 0 else 1
        return nitem

    def as_spectrum(self, spectral_axis, out=None):
        """Return the Signal as a spectrum.

        The chosen spectral axis is moved to the last index in the
        array and the data is made contiguous for effecient
        iteration over spectra.


        Parameters
        ----------
        spectral_axis %s
        %s

        Examples
        --------
        >>> img = hs.signals.Image(np.ones((3,4,5,6)))
        >>> img
        <Image, title: , dimensions: (4, 3, 6, 5)>
        >>> img.to_spectrum(-1+1j)
        <Spectrum, title: , dimensions: (6, 5, 4, 3)>
        >>> img.to_spectrum(0)
        <Spectrum, title: , dimensions: (6, 5, 3, 4)>

        """
        # Roll the spectral axis to-be to the latex index in the array
        sp = self.rollaxis(spectral_axis, -1 + 3j)
        sp.metadata.Signal.record_by = "spectrum"
        sp._assign_subclass()
        if out is None:
            return sp
        else:
            out.data[:] = sp.data
    as_spectrum.__doc__ %= (ONE_AXIS_PARAMETER, OUT_ARG)

    def as_image(self, image_axes, out=None):
        """Convert signal to image.

        The chosen image axes are moved to the last indices in the
        array and the data is made contiguous for effecient
        iteration over images.

        Parameters
        ----------
        image_axes : tuple of {int | str | axis}
            Select the image axes. Note that the order of the axes matters
            and it is given in the "natural" i.e. X, Y, Z... order.
        %s

        Examples
        --------
        >>> s = hs.signals.Spectrum(np.ones((2,3,4,5)))
        >>> s
        <Spectrum, title: , dimensions: (4, 3, 2, 5)>
        >>> s.as_image((0,1))
        <Image, title: , dimensions: (5, 2, 4, 3)>

        >>> s.to_image((1,2))
        <Image, title: , dimensions: (4, 5, 3, 2)>

        Raises
        ------
        DataDimensionError : when data.ndim < 2

        """
        if self.data.ndim < 2:
            raise DataDimensionError(
                "A Signal dimension must be >= 2 to be converted to an Image")
        axes = (self.axes_manager[image_axes[0]],
                self.axes_manager[image_axes[1]])
        iaxes = [axis.index_in_array for axis in axes]
        im = self.rollaxis(iaxes[0] + 3j, -1 + 3j).rollaxis(
            iaxes[1] - np.argmax(iaxes) + 3j, -2 + 3j)
        im.metadata.Signal.record_by = "image"
        im._assign_subclass()
        if out is None:
            return im
        else:
            out.data[:] = im.data
    as_image.__doc__ %= OUT_ARG

    def _assign_subclass(self):
        mp = self.metadata
        self.__class__ = hyperspy.io.assign_signal_subclass(
            record_by=mp.Signal.record_by
            if "Signal.record_by" in mp
            else self._record_by,
            signal_type=mp.Signal.signal_type
            if "Signal.signal_type" in mp
            else self._signal_type,
            signal_origin=mp.Signal.signal_origin
            if "Signal.signal_origin" in mp
            else self._signal_origin)
        self.__init__(**self._to_dictionary())

    def set_signal_type(self, signal_type):
        """Set the signal type and change the current class
        accordingly if pertinent.

        The signal_type attribute specifies the kind of data that the signal
        containts e.g. "EELS" for electron energy-loss spectroscopy,
        "PES" for photoemission spectroscopy. There are some methods that are
        only available for certain kind of signals, so setting this
        parameter can enable/disable features.

        Parameters
        ----------
        signal_type : {"EELS", "EDS_TEM", "EDS_SEM", "DielectricFunction"}
            Currently there are special features for "EELS" (electron
            energy-loss spectroscopy), "EDS_TEM" (energy dispersive X-rays of
            thin samples, normally obtained in a transmission electron
            microscope), "EDS_SEM" (energy dispersive X-rays of thick samples,
            normally obtained in a scanning electron microscope) and
            "DielectricFuction". Setting the signal_type to the correct acronym
            is highly advisable when analyzing any signal for which HyperSpy
            provides extra features. Even if HyperSpy does not provide extra
            features for the signal that you are analyzing, it is good practice
            to set signal_type to a value that best describes the data signal
            type.

        """
        self.metadata.Signal.signal_type = signal_type
        self._assign_subclass()

    def set_signal_origin(self, origin):
        """Set the origin of the signal and change the current class
        accordingly if pertinent.

        The signal_origin attribute specifies if the data was obtained
        through experiment or simulation. There are some methods that are
        only available for experimental or simulated data, so setting this
        parameter can enable/disable features.


        Parameters
        ----------
        origin : {'experiment', 'simulation', None, ""}
            None an the empty string mean that the signal origin is uknown.

        Raises
        ------
        ValueError if origin is not 'experiment' or 'simulation'

        """
        if origin not in ['experiment', 'simulation', "", None]:
            raise ValueError("`origin` must be one of: experiment, simulation")
        if origin is None:
            origin = ""
        self.metadata.Signal.signal_origin = origin
        self._assign_subclass()

    def print_summary_statistics(self, formatter="%.3f"):
        """Prints the five-number summary statistics of the data, the mean and
        the standard deviation.

        Prints the mean, standandard deviation (std), maximum (max), minimum
        (min), first quartile (Q1), median and third quartile. nans are
        removed from the calculations.

        Parameters
        ----------
        formatter : bool
           Number formatter.

        See Also
        --------
        get_histogram

        """
        data = self.data
        # To make it work with nans
        data = data[~np.isnan(data)]
        print(underline("Summary statistics"))
        print("mean:\t" + formatter % data.mean())
        print("std:\t" + formatter % data.std())
        print
        print("min:\t" + formatter % data.min())
        print("Q1:\t" + formatter % np.percentile(data,
                                                  25))
        print("median:\t" + formatter % np.median(data))
        print("Q3:\t" + formatter % np.percentile(data,
                                                  75))
        print("max:\t" + formatter % data.max())

    @property
    def is_rgba(self):
        return rgb_tools.is_rgba(self.data)

    @property
    def is_rgb(self):
        return rgb_tools.is_rgb(self.data)

    @property
    def is_rgbx(self):
        return rgb_tools.is_rgbx(self.data)

    def add_marker(self, marker, plot_on_signal=True, plot_marker=True):
        """
        Add a marker to the signal or navigator plot.

        Plot the signal, if not yet plotted

        Parameters
        ----------
        marker: `hyperspy.drawing._markers`
            the marker to add. see `plot.markers`
        plot_on_signal: bool
            If True, add the marker to the signal
            If False, add the marker to the navigator
        plot_marker: bool
            if True, plot the marker

        Examples
        -------
        >>> import scipy.misc
        >>> im = hs.signals.Image(scipy.misc.lena())
        >>> m = hs.plot.markers.rectangle(x1=150, y1=100, x2=400,
        >>>                                  y2=400, color='red')
        >>> im.add_marker(m)

        """
        if self._plot is None:
            self.plot()
        if plot_on_signal:
            self._plot.signal_plot.add_marker(marker)
        else:
            self._plot.navigator_plot.add_marker(marker)
        if plot_marker:
            marker.plot()

# Implement binary operators
for name in (
    # Arithmetic operators
    "__add__",
    "__sub__",
    "__mul__",
    "__floordiv__",
    "__mod__",
    "__divmod__",
    "__pow__",
    "__lshift__",
    "__rshift__",
    "__and__",
    "__xor__",
    "__or__",
    "__div__",
    "__truediv__",
    # Comparison operators
    "__lt__",
    "__le__",
    "__eq__",
    "__ne__",
    "__ge__",
    "__gt__",
):
    exec(
        ("def %s(self, other):\n" % name) +
        ("   return self._binary_operator_ruler(other, \'%s\')\n" % name))
    exec("%s.__doc__ = int.%s.__doc__" % (name, name))
    exec("setattr(Signal, \'%s\', %s)" % (name, name))
    # The following commented line enables the operators with swapped
    # operands. They should be defined only for commutative operators
    # but for simplicity we don't support this at all atm.

    # exec("setattr(Signal, \'%s\', %s)" % (name[:2] + "r" + name[2:],
    # name))

# Implement unary arithmetic operations
for name in (
        "__neg__",
        "__pos__",
        "__abs__",
        "__invert__",):
    exec(
        ("def %s(self):" % name) +
        ("   return self._unary_operator_ruler(\'%s\')" % name))
    exec("%s.__doc__ = int.%s.__doc__" % (name, name))
    exec("setattr(Signal, \'%s\', %s)" % (name, name))<|MERGE_RESOLUTION|>--- conflicted
+++ resolved
@@ -80,13 +80,7 @@
 from hyperspy.docstrings.signal import (
 	ONE_AXIS_PARAMETER, MANY_AXIS_PARAMETER, OUT_ARG)
 from hyperspy.events import Events, Event
-<<<<<<< HEAD
-from datetime import datetime
-from hyperspy.docstrings.signal import (
-    ONE_AXIS_PARAMETER, MANY_AXIS_PARAMETER, OUT_ARG)
-=======
 from hyperspy.interactive import interactive
->>>>>>> 018ae1ca
 
 
 class ModelManager(object):
@@ -1020,11 +1014,7 @@
     def _integrate_in_range_commandline(self, signal_range):
         e1 = signal_range[0]
         e2 = signal_range[1]
-<<<<<<< HEAD
         integrated_spectrum = self.isig[e1:e2].integrate1D(-1)
-=======
-        integrated_spectrum = self.isig[..., e1:e2].integrate1D(-1)
->>>>>>> 018ae1ca
         return integrated_spectrum
 
     @only_interactive
@@ -3135,15 +3125,9 @@
                'axes': self.axes_manager._get_axes_dicts(),
                'metadata': self.metadata.deepcopy().as_dictionary(),
                'original_metadata':
-<<<<<<< HEAD
                self.original_metadata.deepcopy().as_dictionary(),
                'tmp_parameters':
                self.tmp_parameters.deepcopy().as_dictionary()}
-=======
-                   self.original_metadata.deepcopy().as_dictionary(),
-               'tmp_parameters':
-                   self.tmp_parameters.deepcopy().as_dictionary()}
->>>>>>> 018ae1ca
         if add_learning_results and hasattr(self, 'learning_results'):
             dic['learning_results'] = copy.deepcopy(
                 self.learning_results.__dict__)
@@ -3271,15 +3255,11 @@
                 if self.axes_manager.signal_dimension == 0:
                     navigator = self.deepcopy()
                 else:
-<<<<<<< HEAD
-                    navigator = self.sum(self.axes_manager.signal_axes)
-=======
                     navigator = interactive(
                         self.sum,
                         self.events.data_changed,
                         self.axes_manager.events.transformed,
                         self.axes_manager.signal_axes)
->>>>>>> 018ae1ca
                 if navigator.axes_manager.navigation_dimension == 1:
                     navigator = interactive(
                         navigator.as_spectrum,
@@ -3560,15 +3540,11 @@
         factors = (np.array(self.data.shape) /
                    np.array(new_shape_in_array))
         s = out or self._deepcopy_with_new_data(None)
-<<<<<<< HEAD
         data = array_tools.rebin(self.data, new_shape_in_array)
         if out:
             out.data[:] = data
         else:
             s.data = data
-=======
-        s.data = array_tools.rebin(self.data, new_shape_in_array)
->>>>>>> 018ae1ca
         for axis, axis_src in zip(s.axes_manager._axes,
                                   self.axes_manager._axes):
             axis.scale = axis_src.scale * factors[axis.index_in_array]
@@ -3932,7 +3908,6 @@
                 name="Scalar",
                 navigate=False,)
 
-<<<<<<< HEAD
     def _ma_workaround(self, s, function, axes, ar_axes, out):
         # TODO: Remove if and when numpy.ma accepts tuple `axis`
 
@@ -3971,27 +3946,9 @@
             s.data = function(self.data, axis=ar_axes)
             s._remove_axis([ax.index_in_axes_manager for ax in axes])
             return s
-
-=======
-    def _apply_function_on_data_and_remove_axis(self, function, axes,
-                                                out=None):
-        axes = self.axes_manager[axes]
-        if not np.iterable(axes):
-            axes = (axes,)
-        ar_axes = tuple(ax.index_in_array for ax in axes)
-        if len(ar_axes) == 1:
-            ar_axes = ar_axes[0]
-
-        s = out or self._deepcopy_with_new_data(None)
-        s.data = function(self.data,
-                          axis=ar_axes)
-        if out is None:
-            s._remove_axis([ax.index_in_axes_manager for ax in axes])
-            return s
         else:
             s.events.data_changed.trigger(self)
 
->>>>>>> 018ae1ca
     def sum(self, axis=None, out=None):
         """Sum the data over the given axes.
 
@@ -4198,11 +4155,7 @@
         axis %s
         order : int
             the order of the derivative
-<<<<<<< HEAD
                 %s
-=======
-		%s
->>>>>>> 018ae1ca
 
         See also
         --------
@@ -4218,17 +4171,12 @@
         (64,64,1023)
         """
         s = out or self._deepcopy_with_new_data(None)
-<<<<<<< HEAD
         data = np.diff(self.data, n=order,
                        axis=self.axes_manager[axis].index_in_array)
         if out is not None:
             out.data[:] = data
         else:
             s.data = data
-=======
-        s.data = np.diff(self.data, n=order,
-                         axis=self.axes_manager[axis].index_in_array)
->>>>>>> 018ae1ca
         axis2 = s.axes_manager[axis]
         new_offset = self.axes_manager[axis].offset + (order * axis2.scale / 2)
         axis2.offset = new_offset
@@ -4301,18 +4249,12 @@
         """
         axis = self.axes_manager[axis]
         s = out or self._deepcopy_with_new_data(None)
-<<<<<<< HEAD
         data = sp.integrate.simps(y=self.data, x=axis.axis,
                                   axis=axis.index_in_array)
         if out is not None:
             out.data[:] = data
         else:
             s.data = data
-=======
-        s.data = sp.integrate.simps(y=self.data, x=axis.axis,
-                                    axis=axis.index_in_array)
-        if out is None:
->>>>>>> 018ae1ca
             s._remove_axis(axis.index_in_axes_manager)
             return s
     integrate_simpson.__doc__ %= (ONE_AXIS_PARAMETER, OUT_ARG)
@@ -4410,7 +4352,6 @@
         (64,64)
 
         """
-<<<<<<< HEAD
         idx = self.indexmax(axis)
         s = out or idx
         data = self.axes_manager[axis].index2value(idx.data)
@@ -4419,13 +4360,6 @@
             return idx
         else:
             out.data[:] = data
-=======
-        s = self.indexmax(axis, out=out)
-        s = out or s
-        s.data = self.axes_manager[axis].index2value(s.data)
-        if out is None:
-            return s
->>>>>>> 018ae1ca
     valuemax.__doc__ %= (ONE_AXIS_PARAMETER, OUT_ARG)
 
     def get_histogram(self, bins='freedman', range_bins=None, out=None,
@@ -4486,14 +4420,10 @@
             hist_spec = signals.Spectrum(hist)
         else:
             hist_spec = out
-<<<<<<< HEAD
             if hist_spec.data.shape == hist.shape:
                 hist_spec.data[:] = hist
             else:
                 hist_spec.data = hist
-=======
-            hist_spec.data = hist
->>>>>>> 018ae1ca
         if bins == 'blocks':
             hist_spec.axes_manager.signal_axes[0].axis = bin_edges[:-1]
             warnings.warn(
@@ -4508,12 +4438,8 @@
         hist_spec.metadata.General.title = (self.metadata.General.title +
                                             " histogram")
         hist_spec.metadata.Signal.binned = True
-<<<<<<< HEAD
         if out is None:
             return hist_spec
-=======
-        return hist_spec
->>>>>>> 018ae1ca
     get_histogram.__doc__ %= OUT_ARG
 
     def map(self, function,
