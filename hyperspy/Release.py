# -*- coding: utf-8 -*-
# Copyright 2007-2016 The HyperSpy developers
#
# This file is part of  HyperSpy.
#
#  HyperSpy is free software: you can redistribute it and/or modify
# it under the terms of the GNU General Public License as published by
# the Free Software Foundation, either version 3 of the License, or
# (at your option) any later version.
#
#  HyperSpy is distributed in the hope that it will be useful,
# but WITHOUT ANY WARRANTY; without even the implied warranty of
# MERCHANTABILITY or FITNESS FOR A PARTICULAR PURPOSE.  See the
# GNU General Public License for more details.
#
# You should have received a copy of the GNU General Public License
# along with  HyperSpy.  If not, see <http://www.gnu.org/licenses/>.


name = 'hyperspy'

# The commit following to a release must update the version number
# to the version number of the release followed by "+dev", e.g.
# if the version of the last release is 0.4.1 the version of the
# next development version afterwards must be 0.4.1+dev.
# When running setup.py the "+dev" string will be replaced (if possible)
# by the output of "git describe" if git is available or the git
# hash if .git is present.
<<<<<<< HEAD
version = "0.8.4"
=======
version = "0.9+dev"
>>>>>>> 43ef92b6
description = "Multidimensional data analysis toolbox"
license = 'GPL v3'

authors = {
    'all': ('The HyperSpy developers',
            'hyperspy-devel@googlegroups.com'), }

url = 'http://hyperspy.org'

download_url = 'http://www.hyperspy.org'
documentation_url = 'http://hyperspy.org/hyperspy-doc/current/index.html'

platforms = ['Linux', 'Mac OSX', 'Windows XP/2000/NT', 'Windows 95/98/ME']

keywords = ['EDX',
            'EELS',
            'EFTEM',
            'EMSA',
            'FEI',
            'ICA',
            'PCA',
            'PES',
            'STEM',
            'TEM',
            'curve fitting',
            'data analysis',
            'dm3',
            'electron energy loss spectroscopy',
            'electron microscopy',
            'emi',
            'energy dispersive x-rays',
            'hyperspectral',
            'hyperspectrum',
            'multidimensional',
            'hyperspy',
            'machine learning',
            'microscopy',
            'model',
            'msa',
            'numpy',
            'python',
            'quantification',
            'scipy',
            'ser',
            'spectroscopy',
            'spectrum image']

info = """
    H y p e r S p y
    Version %s

    http://www.hyperspy.org

    """ % version.replace('_', ' ')<|MERGE_RESOLUTION|>--- conflicted
+++ resolved
@@ -26,11 +26,7 @@
 # When running setup.py the "+dev" string will be replaced (if possible)
 # by the output of "git describe" if git is available or the git
 # hash if .git is present.
-<<<<<<< HEAD
-version = "0.8.4"
-=======
 version = "0.9+dev"
->>>>>>> 43ef92b6
 description = "Multidimensional data analysis toolbox"
 license = 'GPL v3'
 
