# -*- coding: utf-8 -*-
# Copyright 2007-2016 The HyperSpy developers
#
# This file is part of  HyperSpy.
#
#  HyperSpy is free software: you can redistribute it and/or modify
# it under the terms of the GNU General Public License as published by
# the Free Software Foundation, either version 3 of the License, or
# (at your option) any later version.
#
#  HyperSpy is distributed in the hope that it will be useful,
# but WITHOUT ANY WARRANTY; without even the implied warranty of
# MERCHANTABILITY or FITNESS FOR A PARTICULAR PURPOSE.  See the
# GNU General Public License for more details.
#
# You should have received a copy of the GNU General Public License
# along with  HyperSpy.  If not, see <http://www.gnu.org/licenses/>.


import os.path
import configparser

import traits.api as t

from hyperspy.misc.config_dir import config_path, os_name, data_path
from hyperspy import messages
from hyperspy.misc.ipython_tools import turn_logging_on, turn_logging_off
from hyperspy.io_plugins import default_write_ext

defaults_file = os.path.join(config_path, 'hyperspyrc')
eels_gos_files = os.path.join(data_path, 'EELS_GOS.tar.gz')


def guess_gos_path():
    if os_name == 'windows':
        # If DM is installed, use the GOS tables from the default
        # installation
        # location in windows
        program_files = os.environ['PROGRAMFILES']
        gos = 'Gatan\DigitalMicrograph\EELS Reference Data\H-S GOS Tables'
        gos_path = os.path.join(program_files, gos)

        # Else, use the default location in the .hyperspy forlder
        if os.path.isdir(gos_path) is False and \
                'PROGRAMFILES(X86)' in os.environ:
            program_files = os.environ['PROGRAMFILES(X86)']
            gos_path = os.path.join(program_files, gos)
            if os.path.isdir(gos_path) is False:
                gos_path = os.path.join(config_path, 'EELS_GOS')
    else:
        gos_path = os.path.join(config_path, 'EELS_GOS')
    return gos_path


if os.path.isfile(defaults_file):
    # Remove config file if obsolated
    f = open(defaults_file)
    if 'Not really' in f.readline():
        # It is the old config file
        f.close()
        messages.information('Removing obsoleted config file')
        os.remove(defaults_file)
        defaults_file_exists = False
    else:
        defaults_file_exists = True
else:
    defaults_file_exists = False

# Defaults template definition starts#####################################
# This "section" is all that has to be modified to add or remove sections and
# options from the defaults


class GeneralConfig(t.HasTraits):

    default_file_format = t.Enum(
        'hdf5',
        'rpl',
        desc='Using the hdf5 format is highly reccomended because is the '
        'only one fully supported. The Ripple (rpl) format it is useful '
        'to export data to other software that do not support hdf5')
<<<<<<< HEAD
=======
    default_toolkit = t.Enum(
        "qt4",
        "gtk",
        "wx",
        "tk",
        "None",
        desc="Default toolkit for matplotlib and the user interface "
        "elements. "
        "When using gtk and tk the user interface elements are not"
        " available."
        "None is suitable to run headless. "
        "HyperSpy must be restarted for changes to take effect")
>>>>>>> 43ef92b6
    default_export_format = t.Enum(
        *default_write_ext,
        desc='Using the hdf5 format is highly reccomended because is the '
        'only one fully supported. The Ripple (rpl) format it is useful '
        'to export data to other software that do not support hdf5')
    interactive = t.CBool(
        True,
        desc='If enabled, HyperSpy will prompt the user when options are '
        'available, otherwise it will use the default values if possible')
    logger_on = t.CBool(
        False,
        label='Automatic logging',
        desc='If enabled, HyperSpy will store a log in the current directory '
        'of all the commands typed')

    show_progressbar = t.CBool(
        True,
        label='Show progress bar',
        desc='If enabled, show a progress bar when available')

    dtb_expand_structures = t.CBool(
        True,
        label='Expand structures in DictionaryTreeBrowser',
        desc='If enabled, when printing DictionaryTreeBrowser (e.g. metadata), '
             'long lists and tuples will be expanded and any dictionaries in them will be '
             'printed similar to DictionaryTreeBrowser, but with double lines')

    dtb_expand_structures = t.CBool(
        True,
        label='Expand structures in DictionaryTreeBrowser',
        desc='If enabled, when printing DictionaryTreeBrowser (e.g. metadata), '
             'long lists and tuples will be expanded and any dictionaries in them will be '
             'printed similar to DictionaryTreeBrowser, but with double lines')

    def _logger_on_changed(self, old, new):
        if new is True:
            turn_logging_on()
        else:
            turn_logging_off()


class ModelConfig(t.HasTraits):
    default_fitter = t.Enum('leastsq', 'mpfit',
                            desc='Choose leastsq if no bounding is required. '
                            'Otherwise choose mpfit')


class MachineLearningConfig(t.HasTraits):
    export_factors_default_file_format = t.Enum(*default_write_ext)
    export_loadings_default_file_format = t.Enum(*default_write_ext)
    multiple_files = t.Bool(
        True,
        label='Export to multiple files',
        desc='If enabled, on exporting the PCA or ICA results one file'
        'per factor and loading will be created. Otherwise only two files'
        'will contain the factors and loadings')
    same_window = t.Bool(
        True,
        label='Plot components in the same window',
        desc='If enabled the principal and independent components will all'
        ' be plotted in the same window')


class EELSConfig(t.HasTraits):
    eels_gos_files_path = t.Directory(
        guess_gos_path(),
        label='GOS directory',
        desc='The GOS files are required to create the EELS edge components')
    fine_structure_width = t.CFloat(
        30,
        label='Fine structure length',
        desc='The default length of the fine structure from the edge onset')
    fine_structure_active = t.CBool(
        False,
        label='Enable fine structure',
        desc="If enabled, the regions of the EELS spectrum defined as fine "
        "structure will be fitted with a spline. Please note that it "
        "enabling this feature only makes sense when the model is "
        "convolved to account for multiple scattering")
    fine_structure_smoothing = t.Range(
        0.,
        1.,
        value=0.3,
        label='Fine structure smoothing factor',
        desc='The lower the value the smoother the fine structure spline fit')
    synchronize_cl_with_ll = t.CBool(False)
    preedge_safe_window_width = t.CFloat(
        2,
        label='Pre-onset region (in eV)',
        desc='Some functions needs to define the regions between two '
        'ionisation edges. Due to limited energy resolution or chemical '
        'shift, the region is limited on its higher energy side by '
        'the next ionisation edge onset minus an offset defined by this '
        'parameters')
    min_distance_between_edges_for_fine_structure = t.CFloat(
        0,
        label='Minimum distance between edges',
        desc='When automatically setting the fine structure energy regions, '
        'the fine structure of an EELS edge component is automatically '
        'disable if the next ionisation edge onset distance to the '
        'higher energy side of the fine structure region is lower that '
        'the value of this parameter')


class EDSConfig(t.HasTraits):
    eds_mn_ka = t.CFloat(130.,
                         label='Energy resolution at Mn Ka (eV)',
                         desc='default value for FWHM of the Mn Ka peak in eV,'
                         'This value is used as a first approximation'
                         'of the energy resolution of the detector.')
    eds_tilt_stage = t.CFloat(
        0.,
        label='Stage tilt',
        desc='default value for the stage tilt in degree.')
    eds_detector_azimuth = t.CFloat(
        0.,
        label='Azimuth angle',
        desc='default value for the azimuth angle in degree. If the azimuth'
        ' is zero, the detector is perpendicular to the tilt axis.')
    eds_detector_elevation = t.CFloat(
        35.,
        label='Elevation angle',
        desc='default value for the elevation angle in degree.')


class PlotConfig(t.HasTraits):
    default_style_to_compare_spectra = t.Enum(
        'overlap',
        'cascade',
        'mosaic',
        'heatmap',
        desc=' the default style use to compare spectra with the'
        ' function utils.plot.plot_spectra')
    plot_on_load = t.CBool(
        False,
        desc='If enabled, the object will be plot automatically on loading')
    pylab_inline = t.CBool(
        False,
        desc="If True the figure are displayed inline."
        "HyperSpy must be restarted for changes to take effect")

template = {
    'General': GeneralConfig(),
    'Model': ModelConfig(),
    'EELS': EELSConfig(),
    'EDS': EDSConfig(),
    'MachineLearning': MachineLearningConfig(),
    'Plot': PlotConfig(), }

# Set the enums defaults
template['MachineLearning'].export_factors_default_file_format = 'rpl'
template['MachineLearning'].export_loadings_default_file_format = 'rpl'
template['General'].default_export_format = 'rpl'

# Defaults template definition ends ######################################


def template2config(template, config):
    for section, traited_class in template.items():
        config.add_section(section)
        for key, item in traited_class.get().items():
            config.set(section, key, str(item))


def config2template(template, config):
    for section, traited_class in template.items():
        config_dict = {}
        for name, value in config.items(section):
            if value == 'True':
                value = True
            elif value == 'False':
                value = False
            if name == 'fine_structure_smoothing':
                value = float(value)
            config_dict[name] = value
        traited_class.set(True, **config_dict)


def dictionary_from_template(template):
    dictionary = {}
    for section, traited_class in template.items():
        dictionary[section] = traited_class.get()
    return dictionary

config = configparser.SafeConfigParser(allow_no_value=True)
template2config(template, config)
rewrite = False
if defaults_file_exists:
    # Parse the config file. It only copy to config the options that are
    # already defined. If the file contains any option that was not already
    # define the config file is rewritten because it is obsolate

    config2 = configparser.SafeConfigParser(allow_no_value=True)
    config2.read(defaults_file)
    for section in config2.sections():
        if config.has_section(section):
            for option in config2.options(section):
                if config.has_option(section, option):
                    config.set(section, option, config2.get(section, option))
                else:
                    rewrite = True
        else:
            rewrite = True

if not defaults_file_exists or rewrite is True:
    messages.information('Writing the config file')
    config.write(open(defaults_file, 'w'))

# Use the traited classes to cast the content of the ConfigParser
config2template(template, config)


class Preferences(t.HasTraits):
    EELS = t.Instance(EELSConfig)
    EDS = t.Instance(EDSConfig)
    Model = t.Instance(ModelConfig)
    General = t.Instance(GeneralConfig)
    MachineLearning = t.Instance(MachineLearningConfig)
    Plot = t.Instance(PlotConfig)

    def gui(self):
        import hyperspy.gui.preferences
        self.EELS.trait_view("traits_view",
                             hyperspy.gui.preferences.eels_view)
        self.edit_traits(view=hyperspy.gui.preferences.preferences_view)

    def save(self):
        config = configparser.SafeConfigParser(allow_no_value=True)
        template2config(template, config)
        config.write(open(defaults_file, 'w'))

preferences = Preferences(
    EELS=template['EELS'],
    EDS=template['EDS'],
    General=template['General'],
    Model=template['Model'],
    MachineLearning=template['MachineLearning'],
    Plot=template['Plot'])

if preferences.General.logger_on:
    turn_logging_on(verbose=0)


def file_version(fname):
    with open(fname, 'r') as f:
        for l in f.readlines():
            if '__version__' in l:
                return l[l.find('=') + 1:].strip()
    return '0'<|MERGE_RESOLUTION|>--- conflicted
+++ resolved
@@ -72,28 +72,15 @@
 
 
 class GeneralConfig(t.HasTraits):
-
     default_file_format = t.Enum(
         'hdf5',
         'rpl',
         desc='Using the hdf5 format is highly reccomended because is the '
         'only one fully supported. The Ripple (rpl) format it is useful '
+        'tk is provided for when none of the other toolkits are'
+        ' available. However, when using this toolkit the '
+        'user interface elements are not available. '
         'to export data to other software that do not support hdf5')
-<<<<<<< HEAD
-=======
-    default_toolkit = t.Enum(
-        "qt4",
-        "gtk",
-        "wx",
-        "tk",
-        "None",
-        desc="Default toolkit for matplotlib and the user interface "
-        "elements. "
-        "When using gtk and tk the user interface elements are not"
-        " available."
-        "None is suitable to run headless. "
-        "HyperSpy must be restarted for changes to take effect")
->>>>>>> 43ef92b6
     default_export_format = t.Enum(
         *default_write_ext,
         desc='Using the hdf5 format is highly reccomended because is the '
@@ -113,13 +100,6 @@
         True,
         label='Show progress bar',
         desc='If enabled, show a progress bar when available')
-
-    dtb_expand_structures = t.CBool(
-        True,
-        label='Expand structures in DictionaryTreeBrowser',
-        desc='If enabled, when printing DictionaryTreeBrowser (e.g. metadata), '
-             'long lists and tuples will be expanded and any dictionaries in them will be '
-             'printed similar to DictionaryTreeBrowser, but with double lines')
 
     dtb_expand_structures = t.CBool(
         True,
