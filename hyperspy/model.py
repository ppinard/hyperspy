# -*- coding: utf-8 -*-
# Copyright 2007-2016 The HyperSpy developers
#
# This file is part of  HyperSpy.
#
#  HyperSpy is free software: you can redistribute it and/or modify
# it under the terms of the GNU General Public License as published by
# the Free Software Foundation, either version 3 of the License, or
# (at your option) any later version.
#
#  HyperSpy is distributed in the hope that it will be useful,
# but WITHOUT ANY WARRANTY; without even the implied warranty of
# MERCHANTABILITY or FITNESS FOR A PARTICULAR PURPOSE.  See the
# GNU General Public License for more details.
#
# You should have received a copy of the GNU General Public License
# along with  HyperSpy.  If not, see <http://www.gnu.org/licenses/>.

import copy
import os
import tempfile
import numbers
import logging

import numpy as np
import scipy.odr as odr
from scipy.optimize import (leastsq,
                            fmin,
                            fmin_cg,
                            fmin_ncg,
                            fmin_bfgs,
                            fmin_l_bfgs_b,
                            fmin_tnc,
                            fmin_powell)

<<<<<<< HEAD
from hyperspy.external import progressbar
=======
from hyperspy.external.progressbar import progressbar
>>>>>>> 9f5ba792
from hyperspy.defaults_parser import preferences
from hyperspy.external.mpfit.mpfit import mpfit
from hyperspy.component import Component
from hyperspy import components
from hyperspy.signal import BaseSignal
from hyperspy.misc.export_dictionary import (export_to_dictionary,
                                             load_from_dictionary,
                                             parse_flag_string,
                                             reconstruct_object)
from hyperspy.misc.utils import (slugify, shorten_name, stash_active_state,
                                 dummy_context_manager)
from hyperspy.misc.slicing import copy_slice_from_whitelist

_logger = logging.getLogger(__name__)


class ModelComponents(object):

    """Container for model components.

    Useful to provide tab completion when running in IPython.

    """

    def __init__(self, model):
        self._model = model

    def __repr__(self):
        signature = "%4s | %25s | %25s | %25s"
        ans = signature % ('#',
                           'Attribute Name',
                           'Component Name',
                           'Component Type')
        ans += "\n"
        ans += signature % ('-' * 4, '-' * 25, '-' * 25, '-' * 25)
        if self._model:
            for i, c in enumerate(self._model):
                ans += "\n"
                name_string = c.name
                variable_name = slugify(name_string, valid_variable_name=True)
                component_type = c._id_name

                variable_name = shorten_name(variable_name, 25)
                name_string = shorten_name(name_string, 25)
                component_type = shorten_name(component_type, 25)

                ans += signature % (i,
                                    variable_name,
                                    name_string,
                                    component_type)
        return ans


class BaseModel(list):

    """Model and data fitting tools applicable to signals of both one and two
    dimensions.

    Models of one-dimensional signals should use the :class:`Model1D` and
    models of two-dimensional signals should use the :class:`Model2D`.

    A model is constructed as a linear combination of :mod:`components` that
    are added to the model using :meth:`append` or :meth:`extend`. There
    are many predifined components available in the in the :mod:`components`
    module. If needed, new components can be created easily using the code of
    existing components as a template.

    Once defined, the model can be fitted to the data using :meth:`fit` or
    :meth:`multifit`. Once the optimizer reaches the convergence criteria or
    the maximum number of iterations the new value of the component parameters
    are stored in the components.

    It is possible to access the components in the model by their name or by
    the index in the model. An example is given at the end of this docstring.

    Attributes
    ----------

    signal : BaseSignal instance
        It contains the data to fit.
    chisq : A BaseSignal of floats
        Chi-squared of the signal (or np.nan if not yet fit)
    dof : A BaseSignal of integers
        Degrees of freedom of the signal (0 if not yet fit)
    red_chisq : BaseSignal instance
        Reduced chi-squared.
    components : `ModelComponents` instance
        The components of the model are attributes of this class. This provides
        a convinient way to access the model components when working in IPython
        as it enables tab completion.

    Methods
    -------

    append
        Append one component to the model.
    extend
        Append multiple components to the model.
    remove
        Remove component from model.
    as_signal
        Generate a BaseSignal instance (possible multidimensional)
        from the model.
    store_current_values
        Store the value of the parameters at the current position.
    fetch_stored_values
        Fetch stored values of the parameters.
    update_plot
        Force a plot update. (In most cases the plot should update
        automatically.)
    set_signal_range, remove_signal range, reset_signal_range,
    add signal_range.
        Customize the signal range to fit.
    fit, multifit
        Fit the model to the data at the current position or the
        full dataset.
    save_parameters2file, load_parameters_from_file
        Save/load the parameter values to/from a file.
    plot
        Plot the model and the data.
    enable_plot_components, disable_plot_components
        Plot each component separately. (Use after `plot`.)
    set_current_values_to
        Set the current value of all the parameters of the given component as
        the value for all the dataset.
    export_results
        Save the value of the parameters in separate files.
    plot_results
        Plot the value of all parameters at all positions.
    print_current_values
        Print the value of the parameters at the current position.
    enable_adjust_position, disable_adjust_position
        Enable/disable interactive adjustment of the position of the components
        that have a well defined position. (Use after `plot`).
    fit_component
        Fit just the given component in the given signal range, that can be
        set interactively.
    set_parameters_not_free, set_parameters_free
        Fit the `free` status of several components and parameters at once.
    set_parameters_value
        Set the value of a parameter in components in a model to a specified
        value.
    as_dictionary
        Exports the model to a dictionary that can be saved in a file.

    See also
    --------

    Model1D
    Model2D

    """

    def __hash__(self):
        # This is needed to simulate a hashable object so that PySide does not
        # raise an exception when using windows.connect
        return id(self)

    def store(self, name=None):
        """Stores current model in the original signal

        Parameters
        ----------
            name : {None, str}
                Stored model name. Auto-generated if left empty
        """
        if self.signal is None:
            raise ValueError("Cannot store models with no signal")
        s = self.signal
        s.models.store(self, name)

    def save(self, file_name, name=None, **kwargs):
        """Saves signal and its model to a file

        Parameters
        ----------
            file_name : str
                Name of the file
            name : {None, str}
                Stored model name. Auto-generated if left empty
            **kwargs :
                Other keyword arguments are passed onto `BaseSignal.save()`
        """
        if self.signal is None:
            raise ValueError("Currently cannot store models with no signal")
        else:
            self.store(name)
            self.signal.save(file_name, **kwargs)

    def _load_dictionary(self, dic):
        """Load data from dictionary.

        Parameters
        ----------
        dic : dictionary
            _whitelist : dictionary
                a dictionary with keys used as references of save attributes,
                for more information, see
                :meth:`hyperspy.misc.export_dictionary.load_from_dictionary`
            components : dictionary (optional)
                Dictionary, with information about components of the model (see
                the documentation of component.as_dictionary() method)
            * any field from _whitelist.keys() *
        """

        if 'components' in dic:
            while len(self) != 0:
                self.remove(self[0])
            id_dict = {}

            for comp in dic['components']:
                init_args = {}
                for k, flags_str in comp['_whitelist'].items():
                    if not len(flags_str):
                        continue
                    if 'init' in parse_flag_string(flags_str):
                        init_args[k] = reconstruct_object(flags_str, comp[k])

                self.append(getattr(components, comp['_id_name'])(**init_args))
                id_dict.update(self[-1]._load_dictionary(comp))
            # deal with twins:
            for comp in dic['components']:
                for par in comp['parameters']:
                    for tw in par['_twins']:
                        id_dict[tw].twin = id_dict[par['self']]

        if '_whitelist' in dic:
            load_from_dictionary(self, dic)

    def __repr__(self):
        title = self.signal.metadata.General.title
        class_name = str(self.__class__).split("'")[1].split('.')[-1]

        if len(title):
            return "<%s, title: %s>" % (
                class_name, self.signal.metadata.General.title)
        else:
            return "<%s>" % class_name

    def _get_component(self, thing):
        if isinstance(thing, int) or isinstance(thing, str):
            thing = self[thing]
        elif np.iterable(thing):
            thing = [self._get_component(athing) for athing in thing]
            return thing
        elif not isinstance(thing, Component):
            raise ValueError("Not a component or component id.")
        if thing in self:
            return thing
        else:
            raise ValueError("The component is not in the model.")

    def insert(self, **kwargs):
        raise NotImplementedError

    def append(self, thing):
        """Add component to Model.

        Parameters
        ----------
        thing: `Component` instance.
        """
        if not isinstance(thing, Component):
            raise ValueError(
                "Only `Component` instances can be added to a model")
        # Check if any of the other components in the model has the same name
        if thing in self:
            raise ValueError("Component already in model")
        component_name_list = [component.name for component in self]
        if thing.name:
            name_string = thing.name
        else:
            name_string = thing._id_name

        if name_string in component_name_list:
            temp_name_string = name_string
            index = 0
            while temp_name_string in component_name_list:
                temp_name_string = name_string + "_" + str(index)
                index += 1
            name_string = temp_name_string
        thing.name = name_string

        thing._axes_manager = self.axes_manager
        thing._create_arrays()
        list.append(self, thing)
        thing.model = self
        setattr(self.components, slugify(name_string,
                                         valid_variable_name=True), thing)
        if self._plot_active is True:
            self._connect_parameters2update_plot(components=[thing])
        self.update_plot()

    def extend(self, iterable):
        for object in iterable:
            self.append(object)

    def __delitem__(self, thing):
        thing = self.__getitem__(thing)
        self.remove(thing)

    def remove(self, thing):
        """Remove component from model.

        Examples
        --------

        >>> s = hs.signals.Signal1D(np.empty(1))
        >>> m = s.create_model()
        >>> g = hs.model.components.Gaussian()
        >>> m.append(g)

        You could remove `g` like this

        >>> m.remove(g)

        Like this:

        >>> m.remove("Gaussian")

        Or like this:

        >>> m.remove(0)

        """
        thing = self._get_component(thing)
        if not np.iterable(thing):
            thing = [thing, ]
        for athing in thing:
            list.remove(self, athing)
            athing.model = None
        if self._plot_active:
            self.update_plot()

    def as_signal(self, component_list=None, out_of_range_to_nan=True,
                  show_progressbar=None):
        """Returns a recreation of the dataset using the model.
        the spectral range that is not fitted is filled with nans.

        Parameters
        ----------
        component_list : list of hyperspy components, optional
            If a list of components is given, only the components given in the
            list is used in making the returned spectrum. The components can
            be specified by name, index or themselves.
        out_of_range_to_nan : bool
            If True the spectral range that is not fitted is filled with nans.
        show_progressbar : None or bool
            If True, display a progress bar. If None the default is set in
            `preferences`.

        Returns
        -------
        spectrum : An instance of the same class as `spectrum`.

        Examples
        --------
        >>> s = hs.signals.Signal1D(np.random.random((10,100)))
        >>> m = s.create_model()
        >>> l1 = hs.model.components.Lorentzian()
        >>> l2 = hs.model.components.Lorentzian()
        >>> m.append(l1)
        >>> m.append(l2)
        >>> s1 = m.as_signal()
        >>> s2 = m.as_signal(component_list=[l1])

        """
        if show_progressbar is None:
            show_progressbar = preferences.General.show_progressbar

        with stash_active_state(self if component_list else []):
            if component_list:
                component_list = [self._get_component(x)
                                  for x in component_list]
                for component_ in self:
                    active = component_ in component_list
                    if component_.active_is_multidimensional:
                        if active:
                            continue    # Keep active_map
                        component_.active_is_multidimensional = False
                    component_.active = active
            data = np.empty(self.signal.data.shape, dtype='float')
            data.fill(np.nan)
            if out_of_range_to_nan is True:
                channel_switches_backup = copy.copy(self.channel_switches)
                self.channel_switches[:] = True
            maxval = self.axes_manager.navigation_size
            show_progressbar = show_progressbar and (maxval > 0)
            for index in progressbar(self.axes_manager, total=maxval,
                                     disable=not show_progressbar,
                                     leave=True):
                self.fetch_stored_values(only_fixed=False)
                data[self.axes_manager._getitem_tuple][
                    np.where(self.channel_switches)] = self.__call__(
                    non_convolved=not self.convolved, onlyactive=True).ravel()
            if out_of_range_to_nan is True:
                self.channel_switches[:] = channel_switches_backup
            signal = self.signal.__class__(
                data,
                axes=self.signal.axes_manager._get_axes_dicts())
            signal.metadata.General.title = (
                self.signal.metadata.General.title + " from fitted model")
            signal.metadata.Signal.binned = self.signal.metadata.Signal.binned
        return signal

    @property
    def _plot_active(self):
        if self._plot is not None and self._plot.is_active() is True:
            return True
        else:
            return False

    def _set_p0(self):
        self.p0 = ()
        for component in self:
            if component.active:
                for parameter in component.free_parameters:
                    self.p0 = (self.p0 + (parameter.value,)
                               if parameter._number_of_elements == 1
                               else self.p0 + parameter.value)

    def set_boundaries(self):
        """Generate the boundary list.

        Necessary before fitting with a boundary aware optimizer.

        """
        self.free_parameters_boundaries = []
        for component in self:
            if component.active:
                for param in component.free_parameters:
                    if param._number_of_elements == 1:
                        self.free_parameters_boundaries.append((
                            param._bounds))
                    else:
                        self.free_parameters_boundaries.extend((
                            param._bounds))

    def set_mpfit_parameters_info(self):
        self.mpfit_parinfo = []
        for component in self:
            if component.active:
                for param in component.free_parameters:
                    limited = [False, False]
                    limits = [0, 0]
                    if param.bmin is not None:
                        limited[0] = True
                        limits[0] = param.bmin
                    if param.bmax is not None:
                        limited[1] = True
                        limits[1] = param.bmax
                    if param._number_of_elements == 1:
                        self.mpfit_parinfo.append(
                            {'limited': limited,
                             'limits': limits})
                    else:
                        self.mpfit_parinfo.extend((
                            {'limited': limited,
                             'limits': limits},) * param._number_of_elements)

    def ensure_parameters_in_bounds(self):
        """For all active components, snaps their free parameter values to
        be within their boundaries (if bounded). Does not touch the array of
        values.
        """
        for component in self:
            if component.active:
                for param in component.free_parameters:
                    bmin = -np.inf if param.bmin is None else param.bmin
                    bmax = np.inf if param.bmax is None else param.bmax
                    if param._number_of_elements == 1:
                        if not bmin <= param.value <= bmax:
                            min_d = np.abs(param.value - bmin)
                            max_d = np.abs(param.value - bmax)
                            if min_d < max_d:
                                param.value = bmin
                            else:
                                param.value = bmax
                    else:
                        values = np.array(param.value)
                        minmask = values < bmin
                        maxmask = values > bmax
                        values[maxmask] = bmax
                        values[minmask] = bmin
                        param.value = tuple(values)

    def store_current_values(self):
        """ Store the parameters of the current coordinates into the
        parameters array.

        If the parameters array has not being defined yet it creates it filling
        it with the current parameters."""
        for component in self:
            if component.active:
                component.store_current_parameters_in_map()

    def fetch_stored_values(self, only_fixed=False):
        """Fetch the value of the parameters that has been previously stored.

        Parameters
        ----------
        only_fixed : bool
            If True, only the fixed parameters are fetched.

        See Also
        --------
        store_current_values

        """
        cm = (self.suspend_update if self._plot_active
              else dummy_context_manager)
        with cm(update_on_resume=True):
            for component in self:
                component.fetch_stored_values(only_fixed=only_fixed)

    def _fetch_values_from_p0(self, p_std=None):
        """Fetch the parameter values from the output of the optimzer `self.p0`

        Parameters
        ----------
        p_std : array
            array containing the corresponding standard deviatio
            n

        """
        comp_p_std = None
        counter = 0
        for component in self:  # Cut the parameters list
            if component.active is True:
                if p_std is not None:
                    comp_p_std = p_std[
                        counter: counter +
                        component._nfree_param]
                component.fetch_values_from_array(
                    self.p0[counter: counter + component._nfree_param],
                    comp_p_std, onlyfree=True)
                counter += component._nfree_param

    def _model2plot(self, axes_manager, out_of_range2nans=True):
        old_axes_manager = None
        if axes_manager is not self.axes_manager:
            old_axes_manager = self.axes_manager
            self.axes_manager = axes_manager
            self.fetch_stored_values()
        s = self.__call__(non_convolved=False, onlyactive=True)
        if old_axes_manager is not None:
            self.axes_manager = old_axes_manager
            self.fetch_stored_values()
        if out_of_range2nans is True:
            ns = np.empty(self.axis.axis.shape)
            ns.fill(np.nan)
            ns[np.where(self.channel_switches)] = s
            s = ns
        return s

    def _model_function(self, param):
        self.p0 = param
        self._fetch_values_from_p0()
        to_return = self.__call__(non_convolved=False, onlyactive=True)
        return to_return

    def _errfunc2(self, param, y, weights=None):
        if weights is None:
            weights = 1.
        return ((weights * self._errfunc(param, y)) ** 2).sum()

    def _errfunc4mpfit(self, p, fjac=None, x=None, y=None, weights=None):
        if fjac is None:
            errfunc = self._model_function(p) - y
            if weights is not None:
                errfunc *= weights
            status = 0
            return [status, errfunc]
        else:
            return [0, self._jacobian(p, y).T]

    def _calculate_chisq(self):
        if self.signal.metadata.has_item('Signal.Noise_properties.variance'):

            variance = self.signal.metadata.Signal.Noise_properties.variance
            if isinstance(variance, BaseSignal):
                variance = variance.data.__getitem__(
                    self.axes_manager._getitem_tuple)[np.where(
                                                      self.channel_switches)]
        else:
            variance = 1.0
        d = self(onlyactive=True).ravel() - self.signal()[np.where(
            self.channel_switches)]
        d *= d / (1. * variance)  # d = difference^2 / variance.
        self.chisq.data[self.signal.axes_manager.indices[::-1]] = d.sum()

    def _set_current_degrees_of_freedom(self):
        self.dof.data[self.signal.axes_manager.indices[::-1]] = len(self.p0)

    @property
    def red_chisq(self):
        """Reduced chi-squared. Calculated from self.chisq and self.dof
        """
        tmp = self.chisq / (- self.dof + self.channel_switches.sum() - 1)
        tmp.metadata.General.title = self.signal.metadata.General.title + \
            ' reduced chi-squared'
        return tmp

    def fit(self, fitter=None, method='ls', grad=False,
            bounded=False, ext_bounding=False, update_plot=False,
            **kwargs):
        """Fits the model to the experimental data.

        The chi-squared, reduced chi-squared and the degrees of freedom are
        computed automatically when fitting. They are stored as signals, in the
        `chisq`, `red_chisq`  and `dof`. Note that,
        unless ``metadata.Signal.Noise_properties.variance`` contains an
        accurate estimation of the variance of the data, the chi-squared and
        reduced chi-squared cannot be computed correctly. This is also true for
        homocedastic noise.

        Parameters
        ----------
        fitter : {None, "leastsq", "odr", "mpfit", "fmin"}
            The optimizer to perform the fitting. If None the fitter
            defined in `preferences.Model.default_fitter` is used.
            "leastsq" performs least squares using the Levenberg–Marquardt
            algorithm.
            "mpfit"  performs least squares using the Levenberg–Marquardt
            algorithm and, unlike "leastsq", support bounded optimization.
            "fmin" performs curve fitting using a downhill simplex algorithm.
            It is less robust than the Levenberg-Marquardt based optimizers,
            but, at present, it is the only one that support maximum likelihood
            optimization for poissonian noise.
            "odr" performs the optimization using the orthogonal distance
            regression algorithm. It does not support bounds.
            "leastsq", "odr" and "mpfit" can estimate the standard deviation of
            the estimated value of the parameters if the
            "metadata.Signal.Noise_properties.variance" attribute is defined.
            Note that if it is not defined the standard deviation is estimated
            using variance equal 1, what, if the noise is heterocedatic, will
            result in a biased estimation of the parameter values and errors.i
            If `variance` is a `BaseSignal` instance of the
            same `navigation_dimension` as the spectrum, and `method` is "ls"
            weighted least squares is performed.
        method : {'ls', 'ml'}
            Choose 'ls' (default) for least squares and 'ml' for poissonian
            maximum-likelihood estimation.  The latter is only available when
            `fitter` is "fmin".
        grad : bool
            If True, the analytical gradient is used if defined to
            speed up the optimization.
        bounded : bool
            If True performs bounded optimization if the fitter
            supports it. Currently only "mpfit" support it.
        update_plot : bool
            If True, the plot is updated during the optimization
            process. It slows down the optimization but it permits
            to visualize the optimization progress.
        ext_bounding : bool
            If True, enforce bounding by keeping the value of the
            parameters constant out of the defined bounding area.

        **kwargs : key word arguments
            Any extra key word argument will be passed to the chosen
            fitter. For more information read the docstring of the optimizer
            of your choice in `scipy.optimize`.

        See Also
        --------
        multifit

        """

        if fitter is None:
            fitter = preferences.Model.default_fitter
        switch_aap = (update_plot != self._plot_active)
        if switch_aap is True and update_plot is False:
            cm = self.suspend_update
        else:
            cm = dummy_context_manager

        if bounded is True:
            if fitter not in ("mpfit", "tnc", "l_bfgs_b"):
                raise NotImplementedError("Bounded optimization is only"
                                          "available for the mpfit "
                                          "optimizer.")
            else:
                # this has to be done before setting the p0, so moved things
                # around
                self.ensure_parameters_in_bounds()

        with cm(update_on_resume=True):
            self.p_std = None
            self._set_p0()
            if ext_bounding:
                self._enable_ext_bounding()
            if grad is False:
                approx_grad = True
                jacobian = None
                odr_jacobian = None
                grad_ml = None
                grad_ls = None
            else:
                approx_grad = False
                jacobian = self._jacobian
                odr_jacobian = self._jacobian4odr
                grad_ml = self._gradient_ml
                grad_ls = self._gradient_ls

            if method == 'ml':
                weights = None
                if fitter != "fmin":
                    raise NotImplementedError(
                        "Maximum likelihood estimation  is only implemented "
                        'for the "fmin" optimizer')
            elif method == "ls":
                metadata = self.signal.metadata
                if "Signal.Noise_properties.variance" not in metadata:
                    variance = 1
                else:
                    variance = metadata.Signal.Noise_properties.variance
                    if isinstance(variance, BaseSignal):
                        if (variance.axes_manager.navigation_shape ==
                                self.signal.axes_manager.navigation_shape):
                            variance = variance.data.__getitem__(
                                self.axes_manager._getitem_tuple)[
                                np.where(self.channel_switches)]
                        else:
                            raise AttributeError(
                                "The `navigation_shape` of the variance "
                                "signals is not equal to the variance shape "
                                "of the signal")
                    elif not isinstance(variance, numbers.Number):
                        raise AttributeError(
                            "The `navigation_shape` of the variance signals "
                            "is not equal to the variance shape of the "
                            "signal")
                elif not isinstance(variance, numbers.Number):
                    raise AttributeError(
                        "Variance must be a number or a `BaseSignal` instance but "
                        "currently it is a %s" % type(variance))

                weights = 1. / np.sqrt(variance)
            else:
                raise ValueError(
                    'method must be "ls" or "ml" but %s given' %
                    method)
            args = (self.signal()[np.where(self.channel_switches)],
                    weights)

            # Least squares "dedicated" fitters
            if fitter == "leastsq":
                output = \
                    leastsq(self._errfunc, self.p0[:], Dfun=jacobian,
                            col_deriv=1, args=args, full_output=True, **kwargs)

                self.p0, pcov = output[0:2]
                signal_len = sum([axis.size
                                  for axis in self.axes_manager.signal_axes])
                if (signal_len > len(self.p0)) and pcov is not None:
                    pcov *= ((self._errfunc(self.p0, *args) ** 2).sum() /
                             (len(args[0]) - len(self.p0)))
                    self.p_std = np.sqrt(np.diag(pcov))
                self.fit_output = output

            elif fitter == "odr":
                modelo = odr.Model(fcn=self._function4odr,
                                   fjacb=odr_jacobian)
                mydata = odr.RealData(
                    self.axis.axis[np.where(self.channel_switches)],
                    self.signal()[np.where(self.channel_switches)],
                    sx=None,
                    sy=(1 / weights if weights is not None else None))
                myodr = odr.ODR(mydata, modelo, beta0=self.p0[:])
                myoutput = myodr.run()
                result = myoutput.beta
                self.p_std = myoutput.sd_beta
                self.p0 = result
                self.fit_output = myoutput

            elif fitter == 'mpfit':
                autoderivative = 1
                if grad is True:
                    autoderivative = 0
                if bounded is True:
                    self.set_mpfit_parameters_info()
                elif bounded is False:
                    self.mpfit_parinfo = None
                m = mpfit(self._errfunc4mpfit, self.p0[:],
                          parinfo=self.mpfit_parinfo, functkw={
                              'y': self.signal()[self.channel_switches],
                              'weights': weights},
                          autoderivative=autoderivative,
                          quiet=1)
                self.p0 = m.params
                if (self.axis.size > len(self.p0)) and m.perror is not None:
                    self.p_std = m.perror * np.sqrt(
                        (self._errfunc(self.p0, *args) ** 2).sum() /
                        (len(args[0]) - len(self.p0)))
                self.fit_output = m
            else:
                # General optimizers (incluiding constrained ones(tnc,l_bfgs_b)
                # Least squares or maximum likelihood
                if method == 'ml':
                    tominimize = self._poisson_likelihood_function
                    fprime = grad_ml
                elif method in ['ls', "wls"]:
                    tominimize = self._errfunc2
                    fprime = grad_ls

                # OPTIMIZERS

                # Simple (don't use gradient)
                if fitter == "fmin":
                    self.p0 = fmin(
                        tominimize, self.p0, args=args, **kwargs)
                elif fitter == "powell":
                    self.p0 = fmin_powell(tominimize, self.p0, args=args,
                                          **kwargs)

                # Make use of the gradient
                elif fitter == "cg":
                    self.p0 = fmin_cg(tominimize, self.p0, fprime=fprime,
                                      args=args, **kwargs)
                elif fitter == "ncg":
                    self.p0 = fmin_ncg(tominimize, self.p0, fprime=fprime,
                                       args=args, **kwargs)
                elif fitter == "bfgs":
                    self.p0 = fmin_bfgs(
                        tominimize, self.p0, fprime=fprime,
                        args=args, **kwargs)

                # Constrainded optimizers

                # Use gradient
                elif fitter == "tnc":
                    if bounded is True:
                        self.set_boundaries()
                    elif bounded is False:
                        self.free_parameters_boundaries = None
                    self.p0 = fmin_tnc(
                        tominimize,
                        self.p0,
                        fprime=fprime,
                        args=args,
                        bounds=self.free_parameters_boundaries,
                        approx_grad=approx_grad,
                        **kwargs)[0]
                elif fitter == "l_bfgs_b":
                    if bounded is True:
                        self.set_boundaries()
                    elif bounded is False:
                        self.free_parameters_boundaries = None
                    self.p0 = fmin_l_bfgs_b(
                        tominimize, self.p0, fprime=fprime, args=args,
                        bounds=self.free_parameters_boundaries,
                        approx_grad=approx_grad, **kwargs)[0]
                else:
                    raise ValueError("""
                    The %s optimizer is not available.

                    Available optimizers:
                    Unconstrained:
                    --------------
                    Only least Squares: leastsq and odr
                    General: fmin, powell, cg, ncg, bfgs

                    Cosntrained:
                    ------------
                    tnc and l_bfgs_b
                    """ % fitter)
            if np.iterable(self.p0) == 0:
                self.p0 = (self.p0,)
            self._fetch_values_from_p0(p_std=self.p_std)
            self.store_current_values()
            self._calculate_chisq()
            self._set_current_degrees_of_freedom()
            if ext_bounding is True:
                self._disable_ext_bounding()

    def multifit(self, mask=None, fetch_only_fixed=False,
                 autosave=False, autosave_every=10, show_progressbar=None,
                 interactive_plot=False, **kwargs):
        """Fit the data to the model at all the positions of the
        navigation dimensions.

        Parameters
        ----------

        mask : {None, numpy.array}
            To mask (do not fit) at certain position pass a numpy.array
            of type bool where True indicates that the data will not be
            fitted at the given position.
        fetch_only_fixed : bool
            If True, only the fixed parameters values will be updated
            when changing the positon.
        autosave : bool
            If True, the result of the fit will be saved automatically
            with a frequency defined by autosave_every.
        autosave_every : int
            Save the result of fitting every given number of spectra.

        show_progressbar : None or bool
            If True, display a progress bar. If None the default is set in
            `preferences`.
        interactive_plot : bool
            If True, update the plot for every position as they are processed.
            Note that this slows down the fitting by a lot, but it allows for
            interactive monitoring of the fitting (if in interactive mode).

        **kwargs : key word arguments
            Any extra key word argument will be passed to
            the fit method. See the fit method documentation for
            a list of valid arguments.

        See Also
        --------
        fit

        """
        if show_progressbar is None:
            show_progressbar = preferences.General.show_progressbar

        if autosave is not False:
            fd, autosave_fn = tempfile.mkstemp(
                prefix='hyperspy_autosave-',
                dir='.', suffix='.npz')
            os.close(fd)
            autosave_fn = autosave_fn[:-4]
            _logger.info(
                "Autosaving each %s pixels to %s.npz" % (autosave_every,
                                                         autosave_fn))
            _logger.info(
                "When multifit finishes its job the file will be deleted")
        if mask is not None and (
            mask.shape != tuple(
                self.axes_manager._navigation_shape_in_array)):
            raise ValueError(
                "The mask must be a numpy array of boolen type with "
                " shape: %s" +
                str(self.axes_manager._navigation_shape_in_array))
        masked_elements = 0 if mask is None else mask.sum()
        maxval = self.axes_manager.navigation_size - masked_elements
        show_progressbar = show_progressbar and (maxval > 0)
        if 'bounded' in kwargs and kwargs['bounded'] is True:
            if kwargs['fitter'] not in ("tnc", "l_bfgs_b", "mpfit"):
                _logger.info(
                    "The chosen fitter does not suppport bounding."
                    "If you require bounding please select one of the "
                    "following fitters instead: mpfit, tnc, l_bfgs_b")
                kwargs['bounded'] = False
        i = 0
        with self.axes_manager.events.indices_changed.suppress_callback(
                self.fetch_stored_values):
            if interactive_plot:
                outer = dummy_context_manager
                inner = self.suspend_update
            else:
                outer = self.suspend_update
                inner = dummy_context_manager
            with outer(update_on_resume=True):
                with progressbar(total=maxval, disable=not show_progressbar,
                                 leave=True) as pbar:
                    for index in self.axes_manager:
                        with inner(update_on_resume=True):
                            if mask is None or not mask[index[::-1]]:
                                self.fetch_stored_values(
                                    only_fixed=fetch_only_fixed)
                                self.fit(**kwargs)
                                i += 1
                                pbar.update(1)
                            if autosave is True and i % autosave_every == 0:
                                self.save_parameters2file(autosave_fn)
        if autosave is True:
            _logger.info(
                'Deleting the temporary file %s pixels' % (
                    autosave_fn + 'npz'))
            os.remove(autosave_fn + '.npz')

    def save_parameters2file(self, filename):
        """Save the parameters array in binary format.

        The data is saved to a single file in numpy's uncompressed ``.npz``
        format.

        Parameters
        ----------
        filename : str

        See Also
        --------
        load_parameters_from_file, export_results

        Notes
        -----
        This method can be used to save the current state of the model in a way
        that can be loaded back to recreate the it using `load_parameters_from
        file`. Actually, as of HyperSpy 0.8 this is the only way to do so.
        However, this is known to be brittle. For example see
        https://github.com/hyperspy/hyperspy/issues/341.

        """
        kwds = {}
        i = 0
        for component in self:
            cname = component.name.lower().replace(' ', '_')
            for param in component.parameters:
                pname = param.name.lower().replace(' ', '_')
                kwds['%s_%s.%s' % (i, cname, pname)] = param.map
            i += 1
        np.savez(filename, **kwds)

    def load_parameters_from_file(self, filename):
        """Loads the parameters array from  a binary file written with the
        'save_parameters2file' function.

        Parameters
        ---------
        filename : str

        See Also
        --------
        save_parameters2file, export_results

        Notes
        -----
        In combination with `save_parameters2file`, this method can be used to
        recreate a model stored in a file. Actually, before HyperSpy 0.8 this
        is the only way to do so.  However, this is known to be brittle. For
        example see https://github.com/hyperspy/hyperspy/issues/341.

        """
        f = np.load(filename)
        i = 0
        for component in self:  # Cut the parameters list
            cname = component.name.lower().replace(' ', '_')
            for param in component.parameters:
                pname = param.name.lower().replace(' ', '_')
                param.map = f['%s_%s.%s' % (i, cname, pname)]
            i += 1

        self.fetch_stored_values()

    def plot(self, plot_components=False):
        """Plots the current spectrum to the screen and a map with a
        cursor to explore the SI.

        Parameters
        ----------
        plot_components : bool
            If True, add a line per component to the signal figure.

        """

        # If new coordinates are assigned
        self.spectrum.plot()
        _plot = self.spectrum._plot
        l1 = _plot.signal_plot.ax_lines[0]
        color = l1.line.get_color()
        l1.set_line_properties(color=color, type='scatter')

        l2 = hyperspy.drawing.spectrum.SpectrumLine()
        l2.data_function = self._model2plot
        l2.set_line_properties(color='blue', type='line')
        # Add the line to the figure
        _plot.signal_plot.add_line(l2)
        l2.plot()
        on_figure_window_close(_plot.signal_plot.figure,
                               self._close_plot)

        self._model_line = l2
        self._plot = self.spectrum._plot
        self._connect_parameters2update_plot()
        if plot_components is True:
            self.enable_plot_components()

    @staticmethod
    def _connect_component_line(component):
        if hasattr(component, "_model_plot_line"):
            component.connect(component._model_plot_line.update)
            for parameter in component.parameters:
                parameter.connect(component._model_plot_line.update)

    @staticmethod
    def _disconnect_component_line(component):
        if hasattr(component, "_model_plot_line"):
            component.disconnect(component._model_plot_line.update)
            for parameter in component.parameters:
                parameter.disconnect(component._model_plot_line.update)

    def _connect_component_lines(self):
        for component in [component for component in self if
                          component.active]:
            self._connect_component_line(component)

    def _disconnect_component_lines(self):
        for component in [component for component in self if
                          component.active]:
            self._disconnect_component_line(component)

    def _plot_component(self, component):
        line = hyperspy.drawing.spectrum.SpectrumLine()
        line.data_function = component._component2plot
        # Add the line to the figure
        self._plot.signal_plot.add_line(line)
        line.plot()
        component._model_plot_line = line
        self._connect_component_line(component)

    @staticmethod
    def _update_component_line(component):
        if hasattr(component, "_model_plot_line"):
            component._model_plot_line.update()

    def _disable_plot_component(self, component):
        self._disconnect_component_line(component)
        if hasattr(component, "_model_plot_line"):
            component._model_plot_line.close()
            del component._model_plot_line
        self._plot_components = False

    def _close_plot(self):
        if self._plot_components is True:
            self.disable_plot_components()
        self._disconnect_parameters2update_plot()
        self._model_line = None

    def enable_plot_components(self):
        if self._plot is None or self._plot_components:
            return
        self._plot_components = True
        for component in [component for component in self if
                          component.active]:
            self._plot_component(component)

    def disable_plot_components(self):
        if self._plot is None:
            return
        for component in self:
            self._disable_plot_component(component)
        self._plot_components = False

    def assign_current_values_to_all(self, components_list=None, mask=None):
        """Set parameter values for all positions to the current ones.

        Parameters
        ----------
        component_list : list of components, optional
            If a list of components is given, the operation will be performed
            only in the value of the parameters of the given components.
            The components can be specified by name, index or themselves.
        mask : boolean numpy array or None, optional
            The operation won't be performed where mask is True.

        """
        if components_list is None:
            components_list = []
            for comp in self:
                if comp.active:
                    components_list.append(comp)
        else:
            components_list = [self._get_component(x) for x in components_list]

        for comp in components_list:
            for parameter in comp.parameters:
                parameter.assign_current_value_to_all(mask=mask)

    def _enable_ext_bounding(self, components=None):
        """
        """
        if components is None:
            components = self
        for component in components:
            for parameter in component.parameters:
                parameter.ext_bounded = True

    def _disable_ext_bounding(self, components=None):
        """
        """
        if components is None:
            components = self
        for component in components:
            for parameter in component.parameters:
                parameter.ext_bounded = False

    def export_results(self, folder=None, format=None, save_std=False,
                       only_free=True, only_active=True):
        """Export the results of the parameters of the model to the desired
        folder.

        Parameters
        ----------
        folder : str or None
            The path to the folder where the file will be saved. If `None` the
            current folder is used by default.
        format : str
            The format to which the data will be exported. It must be the
            extension of any format supported by HyperSpy. If None, the default
            format for exporting as defined in the `Preferences` will be used.
        save_std : bool
            If True, also the standard deviation will be saved.
        only_free : bool
            If True, only the value of the parameters that are free will be
            exported.
        only_active : bool
            If True, only the value of the active parameters will be exported.

        Notes
        -----
        The name of the files will be determined by each the Component and
        each Parameter name attributes. Therefore, it is possible to customise
        the file names modify the name attributes.

        """
        for component in self:
            if only_active is False or component.active:
                component.export(folder=folder, format=format,
                                 save_std=save_std, only_free=only_free)

    def plot_results(self, only_free=True, only_active=True):
        """Plot the value of the parameters of the model

        Parameters
        ----------

        only_free : bool
            If True, only the value of the parameters that are free will be
            plotted.
        only_active : bool
            If True, only the value of the active parameters will be plotted.

        Notes
        -----
        The name of the files will be determined by each the Component and
        each Parameter name attributes. Therefore, it is possible to customise
        the file names modify the name attributes.

        """
        for component in self:
            if only_active is False or component.active:
                component.plot(only_free=only_free)

    def print_current_values(self, only_free=True):
        """Print the value of each parameter of the model.

        Parameters
        ----------
        only_free : bool
            If True, only the value of the parameters that are free will
             be printed.

        """
        print("Components\tParameter\tValue")
        for component in self:
            if component.active:
                if component.name:
                    print(component.name)
                else:
                    print(component._id_name)
                parameters = component.free_parameters if only_free \
                    else component.parameters
                for parameter in parameters:
                    if not hasattr(parameter.value, '__iter__'):
                        print("\t\t%s\t%g" % (
                            parameter.name, parameter.value))

    def enable_adjust_position(
            self, components=None, fix_them=True, show_label=True):
        """Allow changing the *x* position of component by dragging
        a vertical line that is plotted in the signal model figure

        Parameters
        ----------
        components : {None, list of components}
            If None, the position of all the active components of the
            model that has a well defined *x* position with a value
            in the axis range will get a position adjustment line.
            Otherwise the feature is added only to the given components.
            The components can be specified by name, index or themselves.
        fix_them : bool
            If True the position parameter of the components will be
            temporarily fixed until adjust position is disable.
            This can
            be useful to iteratively adjust the component positions and
            fit the model.
        show_label : bool, optional
            If True, a label showing the component name is added to the
            plot next to the vertical line.

        See also
        --------
        disable_adjust_position

        """
        if (self._plot is None or
                self._plot.is_active() is False):
            self.plot()
        if self._position_widgets:
            self.disable_adjust_position()
        on_figure_window_close(self._plot.signal_plot.figure,
                               self.disable_adjust_position)
        if components:
            components = [self._get_component(x) for x in components]
        else:
            self._adjust_position_all = (fix_them, show_label)

        components = components if components else self
        if not components:
            # The model does not have components so we do nothing
            return
        components = [
            component for component in components if component.active]
        for component in components:
            self._make_position_adjuster(component, fix_them, show_label)

    def _make_position_adjuster(self, component, fix_it, show_label):
        if (component._position is not None and
                not component._position.twin):
            set_value = component._position._set_value
            get_value = component._position._get_value
        else:
            return
        # Create an AxesManager for the widget
        axis_dict = self.axes_manager.signal_axes[0].get_axis_dictionary()
        am = AxesManager([axis_dict, ])
        am._axes[0].navigate = True
        try:
            am._axes[0].value = get_value()
        except TraitError:
            # The value is outside of the axis range
            return
        # Create the vertical line and labels
        if show_label:
            self._position_widgets.extend((
                DraggableVerticalLine(am),
                DraggableLabel(am),))
            # Store the component for bookkeeping, and to reset
            # its twin when disabling adjust position
            self._position_widgets[-2].component = component
            self._position_widgets[-1].component = component
            w = self._position_widgets[-1]
            w.string = component._get_short_description().replace(
                ' component', '')
            w.set_mpl_ax(self._plot.signal_plot.ax)
            self._position_widgets[-2].set_mpl_ax(
                self._plot.signal_plot.ax)
        else:
            self._position_widgets.extend((
                DraggableVerticalLine(am),))
            # Store the component for bookkeeping, and to reset
            # its twin when disabling adjust position
            self._position_widgets[-1].component = component
            self._position_widgets[-1].set_mpl_ax(
                self._plot.signal_plot.ax)
        # Create widget -> parameter connection
        am._axes[0].continuous_value = True
        am._axes[0].on_trait_change(set_value, 'value')
        # Create parameter -> widget connection
        # This is done with a duck typing trick
        # We disguise the AxesManager axis of Parameter by adding
        # the _twin attribute
        am._axes[0]._twins = set()
        component._position.twin = am._axes[0]

    def disable_adjust_position(self):
        """Disables the interactive adjust position feature

        See also
        --------
        enable_adjust_position

        """
        self._adjust_position_all = None
        while self._position_widgets:
            pw = self._position_widgets.pop()
            if hasattr(pw, 'component'):
                pw.component._position.twin = None
                del pw.component
            pw.close()
            del pw

    def fit_component(
            self,
            component,
            signal_range="interactive",
            estimate_parameters=True,
            fit_independent=False,
            only_current=True,
            **kwargs):
        """Fit just the given component in the given signal range.

        This method is useful to obtain starting parameters for the
        components. Any keyword arguments are passed to the fit method.

        Parameters
        ----------
        component : component instance
            The component must be in the model, otherwise an exception
            is raised. The component can be specified by name, index or itself.
        signal_range : {'interactive', (left_value, right_value), None}
            If 'interactive' the signal range is selected using the span
             selector on the spectrum plot. The signal range can also
             be manually specified by passing a tuple of floats. If None
             the current signal range is used.
        estimate_parameters : bool, default True
            If True will check if the component has an
            estimate_parameters function, and use it to estimate the
            parameters in the component.
        fit_independent : bool, default False
            If True, all other components are disabled. If False, all other
            component parameters are fixed.
        only_current : bool, default True
            If True, will only fit the currently selected index in the model.
            If False, will fit the full dataset.
            component paramemeters are fixed.

        Examples
        --------
        Signal range set interactivly

        >>> g1 = hs.model.components.Gaussian()
        >>> m.append(g1)
        >>> m.fit_component(g1)

        Signal range set through direct input

        >>> m.fit_component(g1, signal_range=(50,100))
        """
        component = self._get_component(component)
        cf = ComponentFit(self, component, signal_range,
                          estimate_parameters, fit_independent,
                          only_current, **kwargs)
        if signal_range == "interactive":
            cf.edit_traits()
        else:
            cf.apply()

    def set_parameters_not_free(self, component_list=None,
                                parameter_name_list=None):
        """
        Sets the parameters in a component in a model to not free.

        Parameters
        ----------
        component_list : None, or list of hyperspy components, optional
            If None, will apply the function to all components in the model.
            If list of components, will apply the functions to the components
            in the list.  The components can be specified by name, index or
            themselves.
        parameter_name_list : None or list of strings, optional
            If None, will set all the parameters to not free.
            If list of strings, will set all the parameters with the same name
            as the strings in parameter_name_list to not free.

        Examples
        --------
        >>> v1 = hs.model.components.Voigt()
        >>> m.append(v1)
        >>> m.set_parameters_not_free()

        >>> m.set_parameters_not_free(component_list=[v1],
                                      parameter_name_list=['area','centre'])

        See also
        --------
        set_parameters_free
        hyperspy.component.Component.set_parameters_free
        hyperspy.component.Component.set_parameters_not_free
        """

        if not component_list:
            component_list = []
            for _component in self:
                component_list.append(_component)
        else:
            component_list = [self._get_component(x) for x in component_list]

        for _component in component_list:
            _component.set_parameters_not_free(parameter_name_list)

    def set_parameters_free(self, component_list=None,
                            parameter_name_list=None):
        """
        Sets the parameters in a component in a model to free.

        Parameters
        ----------
        component_list : None, or list of hyperspy components, optional
            If None, will apply the function to all components in the model.
            If list of components, will apply the functions to the components
            in the list. The components can be specified by name, index or
            themselves.

        parameter_name_list : None or list of strings, optional
            If None, will set all the parameters to not free.
            If list of strings, will set all the parameters with the same name
            as the strings in parameter_name_list to not free.

        Examples
        --------
        >>> v1 = hs.model.components.Voigt()
        >>> m.append(v1)
        >>> m.set_parameters_free()
        >>> m.set_parameters_free(component_list=[v1],
                                  parameter_name_list=['area','centre'])

        See also
        --------
        set_parameters_not_free
        hyperspy.component.Component.set_parameters_free
        hyperspy.component.Component.set_parameters_not_free
        """

        if not component_list:
            component_list = []
            for _component in self:
                component_list.append(_component)
        else:
            component_list = [self._get_component(x) for x in component_list]

        for _component in component_list:
            _component.set_parameters_free(parameter_name_list)

    def set_parameters_value(
            self,
            parameter_name,
            value,
            component_list=None,
            only_current=False):
        """
        Sets the value of a parameter in components in a model to a specified
        value

        Parameters
        ----------
        parameter_name : string
            Name of the parameter whos value will be changed
        value : number
            The new value of the parameter
        component_list : list of hyperspy components, optional
            A list of components whos parameters will changed. The components
            can be specified by name, index or themselves.

        only_current : bool, default False
            If True, will only change the parameter value at the current
            position in the model.
            If False, will change the parameter value for all the positions.

        Examples
        --------
        >>> v1 = hs.model.components.Voigt()
        >>> v2 = hs.model.components.Voigt()
        >>> m.extend([v1,v2])
        >>> m.set_parameters_value('area', 5)
        >>> m.set_parameters_value('area', 5, component_list=[v1])
        >>> m.set_parameters_value('area', 5, component_list=[v1],
                                   only_current=True)

        """

        if not component_list:
            component_list = []
            for _component in self:
                component_list.append(_component)
        else:
            component_list = [self._get_component(x) for x in component_list]

        for _component in component_list:
            for _parameter in _component.parameters:
                if _parameter.name == parameter_name:
                    if only_current:
                        _parameter.value = value
                        _parameter.store_current_value_in_array()
                    else:
                        _parameter.value = value
                        _parameter.assign_current_value_to_all()

    def as_dictionary(self, fullcopy=True):
        """Returns a dictionary of the model, including all components, degrees
        of freedom (dof) and chi-squared (chisq) with values.

        Parameters
        ----------
        fullcopy : Bool (optional, True)
            Copies of objects are stored, not references. If any found,
            functions will be pickled and signals converted to dictionaries

        Returns
        -------
        dictionary : a complete dictionary of the model, which includes at
        least the following fields:
            components : list
                a list of dictionaries of components, one per
            _whitelist : dictionary
                a dictionary with keys used as references for saved attributes,
                for more information, see
                :meth:`hyperspy.misc.export_dictionary.export_to_dictionary`
            * any field from _whitelist.keys() *
        Examples
        --------
        >>> s = signals.Signal1D(np.random.random((10,100)))
        >>> m = s.create_model()
        >>> l1 = components.Lorentzian()
        >>> l2 = components.Lorentzian()
        >>> m.append(l1)
        >>> m.append(l2)
        >>> d = m.as_dictionary()
        >>> m2 = s.create_model(dictionary=d)

        """
        dic = {'components': [c.as_dictionary(fullcopy) for c in self]}

        export_to_dictionary(self, self._whitelist, dic, fullcopy)

        def remove_empty_numpy_strings(dic):
            for k, v in dic.items():
                if isinstance(v, dict):
                    remove_empty_numpy_strings(v)
                elif isinstance(v, list):
                    for vv in v:
                        if isinstance(vv, dict):
                            remove_empty_numpy_strings(vv)
                        elif isinstance(vv, np.string_) and len(vv) == 0:
                            vv = ''
                elif isinstance(v, np.string_) and len(v) == 0:
                    del dic[k]
                    dic[k] = ''
        remove_empty_numpy_strings(dic)

        return dic

    def set_component_active_value(
            self, value, component_list=None, only_current=False):
        """
        Sets the component 'active' parameter to a specified value

        Parameters
        ----------
        value : bool
            The new value of the 'active' parameter
        component_list : list of hyperspy components, optional
            A list of components whos parameters will changed. The components
            can be specified by name, index or themselves.

        only_current : bool, default False
            If True, will only change the parameter value at the current
            position in the model.
            If False, will change the parameter value for all the positions.

        Examples
        --------
        >>> v1 = hs.model.components.Voigt()
        >>> v2 = hs.model.components.Voigt()
        >>> m.extend([v1,v2])
        >>> m.set_component_active_value(False)
        >>> m.set_component_active_value(True, component_list=[v1])
        >>> m.set_component_active_value(False, component_list=[v1],
                                         only_current=True)

        """

        if not component_list:
            component_list = []
            for _component in self:
                component_list.append(_component)
        else:
            component_list = [self._get_component(x) for x in component_list]

        for _component in component_list:
            _component.active = value
            if _component.active_is_multidimensional:
                if only_current:
                    _component._active_array[
                        self.axes_manager.indices[::-1]] = value
                else:
                    _component._active_array.fill(value)

    def __getitem__(self, value):
        """x.__getitem__(y) <==> x[y]"""
        if isinstance(value, str):
            component_list = []
            for component in self:
                if component.name:
                    if component.name == value:
                        component_list.append(component)
                elif component._id_name == value:
                    component_list.append(component)
            if component_list:
                if len(component_list) == 1:
                    return component_list[0]
                else:
                    raise ValueError(
                        "There are several components with "
                        "the name \"" + str(value) + "\"")
            else:
                raise ValueError(
                    "Component name \"" + str(value) +
                    "\" not found in model")
        else:
            return list.__getitem__(self, value)<|MERGE_RESOLUTION|>--- conflicted
+++ resolved
@@ -33,11 +33,7 @@
                             fmin_tnc,
                             fmin_powell)
 
-<<<<<<< HEAD
-from hyperspy.external import progressbar
-=======
 from hyperspy.external.progressbar import progressbar
->>>>>>> 9f5ba792
 from hyperspy.defaults_parser import preferences
 from hyperspy.external.mpfit.mpfit import mpfit
 from hyperspy.component import Component
@@ -618,7 +614,7 @@
         if self.signal.metadata.has_item('Signal.Noise_properties.variance'):
 
             variance = self.signal.metadata.Signal.Noise_properties.variance
-            if isinstance(variance, BaseSignal):
+            if isinstance(variance, Signal):
                 variance = variance.data.__getitem__(
                     self.axes_manager._getitem_tuple)[np.where(
                                                       self.channel_switches)]
@@ -671,11 +667,11 @@
             regression algorithm. It does not support bounds.
             "leastsq", "odr" and "mpfit" can estimate the standard deviation of
             the estimated value of the parameters if the
-            "metadata.Signal.Noise_properties.variance" attribute is defined.
+            "metada.Signal.Noise_properties.variance" attribute is defined.
             Note that if it is not defined the standard deviation is estimated
             using variance equal 1, what, if the noise is heterocedatic, will
             result in a biased estimation of the parameter values and errors.i
-            If `variance` is a `BaseSignal` instance of the
+            If `variance` is a `Signal` instance of the
             same `navigation_dimension` as the spectrum, and `method` is "ls"
             weighted least squares is performed.
         method : {'ls', 'ml'}
@@ -718,8 +714,8 @@
         if bounded is True:
             if fitter not in ("mpfit", "tnc", "l_bfgs_b"):
                 raise NotImplementedError("Bounded optimization is only"
-                                          "available for the mpfit "
-                                          "optimizer.")
+                                            "available for the mpfit "
+                                            "optimizer.")
             else:
                 # this has to be done before setting the p0, so moved things
                 # around
@@ -1077,105 +1073,6 @@
 
         self.fetch_stored_values()
 
-    def plot(self, plot_components=False):
-        """Plots the current spectrum to the screen and a map with a
-        cursor to explore the SI.
-
-        Parameters
-        ----------
-        plot_components : bool
-            If True, add a line per component to the signal figure.
-
-        """
-
-        # If new coordinates are assigned
-        self.spectrum.plot()
-        _plot = self.spectrum._plot
-        l1 = _plot.signal_plot.ax_lines[0]
-        color = l1.line.get_color()
-        l1.set_line_properties(color=color, type='scatter')
-
-        l2 = hyperspy.drawing.spectrum.SpectrumLine()
-        l2.data_function = self._model2plot
-        l2.set_line_properties(color='blue', type='line')
-        # Add the line to the figure
-        _plot.signal_plot.add_line(l2)
-        l2.plot()
-        on_figure_window_close(_plot.signal_plot.figure,
-                               self._close_plot)
-
-        self._model_line = l2
-        self._plot = self.spectrum._plot
-        self._connect_parameters2update_plot()
-        if plot_components is True:
-            self.enable_plot_components()
-
-    @staticmethod
-    def _connect_component_line(component):
-        if hasattr(component, "_model_plot_line"):
-            component.connect(component._model_plot_line.update)
-            for parameter in component.parameters:
-                parameter.connect(component._model_plot_line.update)
-
-    @staticmethod
-    def _disconnect_component_line(component):
-        if hasattr(component, "_model_plot_line"):
-            component.disconnect(component._model_plot_line.update)
-            for parameter in component.parameters:
-                parameter.disconnect(component._model_plot_line.update)
-
-    def _connect_component_lines(self):
-        for component in [component for component in self if
-                          component.active]:
-            self._connect_component_line(component)
-
-    def _disconnect_component_lines(self):
-        for component in [component for component in self if
-                          component.active]:
-            self._disconnect_component_line(component)
-
-    def _plot_component(self, component):
-        line = hyperspy.drawing.spectrum.SpectrumLine()
-        line.data_function = component._component2plot
-        # Add the line to the figure
-        self._plot.signal_plot.add_line(line)
-        line.plot()
-        component._model_plot_line = line
-        self._connect_component_line(component)
-
-    @staticmethod
-    def _update_component_line(component):
-        if hasattr(component, "_model_plot_line"):
-            component._model_plot_line.update()
-
-    def _disable_plot_component(self, component):
-        self._disconnect_component_line(component)
-        if hasattr(component, "_model_plot_line"):
-            component._model_plot_line.close()
-            del component._model_plot_line
-        self._plot_components = False
-
-    def _close_plot(self):
-        if self._plot_components is True:
-            self.disable_plot_components()
-        self._disconnect_parameters2update_plot()
-        self._model_line = None
-
-    def enable_plot_components(self):
-        if self._plot is None or self._plot_components:
-            return
-        self._plot_components = True
-        for component in [component for component in self if
-                          component.active]:
-            self._plot_component(component)
-
-    def disable_plot_components(self):
-        if self._plot is None:
-            return
-        for component in self:
-            self._disable_plot_component(component)
-        self._plot_components = False
-
     def assign_current_values_to_all(self, components_list=None, mask=None):
         """Set parameter values for all positions to the current ones.
 
@@ -1299,177 +1196,6 @@
                     if not hasattr(parameter.value, '__iter__'):
                         print("\t\t%s\t%g" % (
                             parameter.name, parameter.value))
-
-    def enable_adjust_position(
-            self, components=None, fix_them=True, show_label=True):
-        """Allow changing the *x* position of component by dragging
-        a vertical line that is plotted in the signal model figure
-
-        Parameters
-        ----------
-        components : {None, list of components}
-            If None, the position of all the active components of the
-            model that has a well defined *x* position with a value
-            in the axis range will get a position adjustment line.
-            Otherwise the feature is added only to the given components.
-            The components can be specified by name, index or themselves.
-        fix_them : bool
-            If True the position parameter of the components will be
-            temporarily fixed until adjust position is disable.
-            This can
-            be useful to iteratively adjust the component positions and
-            fit the model.
-        show_label : bool, optional
-            If True, a label showing the component name is added to the
-            plot next to the vertical line.
-
-        See also
-        --------
-        disable_adjust_position
-
-        """
-        if (self._plot is None or
-                self._plot.is_active() is False):
-            self.plot()
-        if self._position_widgets:
-            self.disable_adjust_position()
-        on_figure_window_close(self._plot.signal_plot.figure,
-                               self.disable_adjust_position)
-        if components:
-            components = [self._get_component(x) for x in components]
-        else:
-            self._adjust_position_all = (fix_them, show_label)
-
-        components = components if components else self
-        if not components:
-            # The model does not have components so we do nothing
-            return
-        components = [
-            component for component in components if component.active]
-        for component in components:
-            self._make_position_adjuster(component, fix_them, show_label)
-
-    def _make_position_adjuster(self, component, fix_it, show_label):
-        if (component._position is not None and
-                not component._position.twin):
-            set_value = component._position._set_value
-            get_value = component._position._get_value
-        else:
-            return
-        # Create an AxesManager for the widget
-        axis_dict = self.axes_manager.signal_axes[0].get_axis_dictionary()
-        am = AxesManager([axis_dict, ])
-        am._axes[0].navigate = True
-        try:
-            am._axes[0].value = get_value()
-        except TraitError:
-            # The value is outside of the axis range
-            return
-        # Create the vertical line and labels
-        if show_label:
-            self._position_widgets.extend((
-                DraggableVerticalLine(am),
-                DraggableLabel(am),))
-            # Store the component for bookkeeping, and to reset
-            # its twin when disabling adjust position
-            self._position_widgets[-2].component = component
-            self._position_widgets[-1].component = component
-            w = self._position_widgets[-1]
-            w.string = component._get_short_description().replace(
-                ' component', '')
-            w.set_mpl_ax(self._plot.signal_plot.ax)
-            self._position_widgets[-2].set_mpl_ax(
-                self._plot.signal_plot.ax)
-        else:
-            self._position_widgets.extend((
-                DraggableVerticalLine(am),))
-            # Store the component for bookkeeping, and to reset
-            # its twin when disabling adjust position
-            self._position_widgets[-1].component = component
-            self._position_widgets[-1].set_mpl_ax(
-                self._plot.signal_plot.ax)
-        # Create widget -> parameter connection
-        am._axes[0].continuous_value = True
-        am._axes[0].on_trait_change(set_value, 'value')
-        # Create parameter -> widget connection
-        # This is done with a duck typing trick
-        # We disguise the AxesManager axis of Parameter by adding
-        # the _twin attribute
-        am._axes[0]._twins = set()
-        component._position.twin = am._axes[0]
-
-    def disable_adjust_position(self):
-        """Disables the interactive adjust position feature
-
-        See also
-        --------
-        enable_adjust_position
-
-        """
-        self._adjust_position_all = None
-        while self._position_widgets:
-            pw = self._position_widgets.pop()
-            if hasattr(pw, 'component'):
-                pw.component._position.twin = None
-                del pw.component
-            pw.close()
-            del pw
-
-    def fit_component(
-            self,
-            component,
-            signal_range="interactive",
-            estimate_parameters=True,
-            fit_independent=False,
-            only_current=True,
-            **kwargs):
-        """Fit just the given component in the given signal range.
-
-        This method is useful to obtain starting parameters for the
-        components. Any keyword arguments are passed to the fit method.
-
-        Parameters
-        ----------
-        component : component instance
-            The component must be in the model, otherwise an exception
-            is raised. The component can be specified by name, index or itself.
-        signal_range : {'interactive', (left_value, right_value), None}
-            If 'interactive' the signal range is selected using the span
-             selector on the spectrum plot. The signal range can also
-             be manually specified by passing a tuple of floats. If None
-             the current signal range is used.
-        estimate_parameters : bool, default True
-            If True will check if the component has an
-            estimate_parameters function, and use it to estimate the
-            parameters in the component.
-        fit_independent : bool, default False
-            If True, all other components are disabled. If False, all other
-            component parameters are fixed.
-        only_current : bool, default True
-            If True, will only fit the currently selected index in the model.
-            If False, will fit the full dataset.
-            component paramemeters are fixed.
-
-        Examples
-        --------
-        Signal range set interactivly
-
-        >>> g1 = hs.model.components.Gaussian()
-        >>> m.append(g1)
-        >>> m.fit_component(g1)
-
-        Signal range set through direct input
-
-        >>> m.fit_component(g1, signal_range=(50,100))
-        """
-        component = self._get_component(component)
-        cf = ComponentFit(self, component, signal_range,
-                          estimate_parameters, fit_independent,
-                          only_current, **kwargs)
-        if signal_range == "interactive":
-            cf.edit_traits()
-        else:
-            cf.apply()
 
     def set_parameters_not_free(self, component_list=None,
                                 parameter_name_list=None):
@@ -1733,4 +1459,78 @@
                     "Component name \"" + str(value) +
                     "\" not found in model")
         else:
-            return list.__getitem__(self, value)+            return list.__getitem__(self, value)
+
+
+class ModelSpecialSlicers(object):
+
+    def __init__(self, model, isNavigation):
+        self.isNavigation = isNavigation
+        self.model = model
+
+    def __getitem__(self, slices):
+        array_slices = self.model.signal._get_array_slices(
+            slices,
+            self.isNavigation)
+        _signal = self.model.signal._slicer(slices, self.isNavigation)
+        if _signal.metadata.Signal.signal_type == 'EELS':
+            _model = _signal.create_model(
+                auto_background=False,
+                auto_add_edges=False)
+        else:
+            _model = _signal.create_model()
+
+        dims = (self.model.axes_manager.navigation_dimension,
+                self.model.axes_manager.signal_dimension)
+        if self.isNavigation:
+            _model.channel_switches[:] = self.model.channel_switches
+        else:
+            _model.channel_switches[:] = \
+                np.atleast_1d(
+                    self.model.channel_switches[
+                        tuple(array_slices[-dims[1]:])])
+
+        twin_dict = {}
+        for comp in self.model:
+            init_args = {}
+            for k, v in comp._whitelist.items():
+                if v is None:
+                    continue
+                flags_str, value = v
+                if 'init' in parse_flag_string(flags_str):
+                    init_args[k] = value
+            _model.append(getattr(components, comp._id_name)(**init_args))
+        copy_slice_from_whitelist(self.model,
+                                  _model,
+                                  dims,
+                                  (slices, array_slices),
+                                  self.isNavigation,
+                                  )
+        for co, cn in zip(self.model, _model):
+            copy_slice_from_whitelist(co,
+                                      cn,
+                                      dims,
+                                      (slices, array_slices),
+                                      self.isNavigation)
+            for po, pn in zip(co.parameters, cn.parameters):
+                copy_slice_from_whitelist(po,
+                                          pn,
+                                          dims,
+                                          (slices, array_slices),
+                                          self.isNavigation)
+                twin_dict[id(po)] = ([id(i) for i in list(po._twins)], pn)
+
+        for k in twin_dict.keys():
+            for tw_id in twin_dict[k][0]:
+                twin_dict[tw_id][1].twin = twin_dict[k][1]
+
+        _model.chisq.data = _model.chisq.data.copy()
+        _model.dof.data = _model.dof.data.copy()
+        _model.fetch_stored_values()  # to update and have correct values
+        if not self.isNavigation:
+            for _ in _model.axes_manager:
+                _model._calculate_chisq()
+
+        return _model
+
+# vim: textwidth=80