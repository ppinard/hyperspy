--- conflicted
+++ resolved
@@ -298,28 +298,12 @@
 
 #the main function:
 
-<<<<<<< HEAD
-def parse_to_numpy(bcf, downsample=1, cutoff=None, description=False, index=0):
-    blocks, block_size, total_blocks = bcf.get_iter_and_properties()
-    map_depth = bcf.sfs.header.estimate_map_channels(index)
-    if type(cutoff) == int:
-        map_depth = cutoff
-    dtype = bcf.sfs.header.estimate_map_depth(index, downsample=downsample)
-    shape = (-(-bcf.sfs.header.image.height // downsample),
-             -(-bcf.sfs.header.image.width // downsample),
-             map_depth)
-    if description:
-        return shape, dtype
-    hypermap = np.zeros(shape,
-                        dtype=dtype)
-=======
 def parse_to_numpy(virtual_file, shape, dtype, downsample=1):
     """parse the hyperspectral cube from brukers bcf binary file
     and return it as numpy array"""
     blocks, block_size = virtual_file.get_iter_and_properties()[:2]
     map_depth = shape[2]
     hypermap = np.zeros(shape, dtype=dtype)
->>>>>>> 3df2becb
     cdef DataStream data_stream = DataStream(blocks, block_size)
     if dtype == np.uint8:
         bin_to_numpy[uint8_t](data_stream, hypermap, map_depth, downsample)
