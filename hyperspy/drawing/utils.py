# -*- coding: utf-8 -*-
# Copyright 2007-2011 The Hyperspy developers
#
# This file is part of  Hyperspy.
#
#  Hyperspy is free software: you can redistribute it and/or modify
# it under the terms of the GNU General Public License as published by
# the Free Software Foundation, either version 3 of the License, or
# (at your option) any later version.
#
#  Hyperspy is distributed in the hope that it will be useful,
# but WITHOUT ANY WARRANTY; without even the implied warranty of
# MERCHANTABILITY or FITNESS FOR A PARTICULAR PURPOSE.  See the
# GNU General Public License for more details.
#
# You should have received a copy of the GNU General Public License
# along with  Hyperspy.  If not, see <http://www.gnu.org/licenses/>.

import copy
import itertools

import numpy as np
import matplotlib.pyplot as plt
import matplotlib as mpl

from hyperspy.misc.utils import unfold_if_multidim
from hyperspy.defaults_parser import preferences


def create_figure(window_title=None,
                  _on_figure_window_close=None,
                  **kwargs):
    """Create a matplotlib figure.

    This function adds the possibility to execute another function
    when the figure is closed and to easily set the window title. Any
    keyword argument is passed to the plt.figure function

    Parameters
    ----------
    window_title : string
    _on_figure_window_close : function

    Returns
    -------

    fig : plt.figure

    """
    fig = plt.figure(**kwargs)
    if window_title is not None:
        fig.canvas.set_window_title(window_title)
    if _on_figure_window_close is not None:
        on_figure_window_close(fig, _on_figure_window_close)
    return fig


def on_figure_window_close(figure, function):
    """Connects a close figure signal to a given function.

    Parameters
    ----------

    figure : mpl figure instance
    function : function
    """
    backend = plt.get_backend()
    if backend not in ("GTKAgg", "WXAgg", "TkAgg", "Qt4Agg"):
        return

    window = figure.canvas.manager.window
    if not hasattr(figure, '_on_window_close'):
        figure._on_window_close = list()
    if function not in figure._on_window_close:
        figure._on_window_close.append(function)

    if backend == 'GTKAgg':
        def function_wrapper(*args):
                function()
        window.connect('destroy', function_wrapper)

    elif backend == 'WXAgg':
        # In linux the following code produces a segmentation fault
        # so it is enabled only for Windows
        import wx

        def function_wrapper(event):
            # When using WX window.connect does not supports multiple funtions
            for f in figure._on_window_close:
                f()
            plt.close(figure)
        window.Bind(wx.EVT_CLOSE, function_wrapper)

    elif backend == 'TkAgg':
        def function_wrapper(*args):
            # When using TK window.connect does not supports multiple funtions
            for f in figure._on_window_close:
                f()
        figure.canvas.manager.window.bind("<Destroy>", function_wrapper)

    elif backend == 'Qt4Agg':
        # PyQt
        # In PyQt window.connect supports multiple funtions
        from IPython.external.qt_for_kernel import QtCore
        window.connect(window, QtCore.SIGNAL('closing()'), function)
    else:
        raise AttributeError("The %s backend is not supported. " % backend)


def plot_RGB_map(im_list, normalization='single', dont_plot=False):
    """Plot 2 or 3 maps in RGB.

    Parameters
    ----------
    im_list : list of Image instances
    normalization : {'single', 'global'}
    dont_plot : bool

    Returns
    -------
    array: RGB matrix
    """
#    from widgets import cursors
    height, width = im_list[0].data.shape[:2]
    rgb = np.zeros((height, width, 3))
    rgb[:, :, 0] = im_list[0].data.squeeze()
    rgb[:, :, 1] = im_list[1].data.squeeze()
    if len(im_list) == 3:
        rgb[:, :, 2] = im_list[2].data.squeeze()
    if normalization == 'single':
        for i in xrange(rgb.shape[2]):
            rgb[:, :, i] /= rgb[:,:, i].max()
    elif normalization == 'global':
        rgb /= rgb.max()
    rgb = rgb.clip(0, rgb.max())
    if not dont_plot:
        figure = plt.figure()
        ax = figure.add_subplot(111)
        ax.frameon = False
        ax.set_axis_off()
        ax.imshow(rgb, interpolation='nearest')
#        cursors.add_axes(ax)
        figure.canvas.draw()
    else:
        return rgb


def subplot_parameters(fig):
    """Returns a list of the subplot parameters of a mpl figure.

    Parameters
    ----------
    fig : mpl figure

    Returns
    -------
    tuple : (left, bottom, right, top, wspace, hspace)

    """
    wspace = fig.subplotpars.wspace
    hspace = fig.subplotpars.hspace
    left = fig.subplotpars.left
    right = fig.subplotpars.right
    top = fig.subplotpars.top
    bottom = fig.subplotpars.bottom
    return (left, bottom, right, top, wspace, hspace)


class ColorCycle():
    _color_cycle = [mpl.colors.colorConverter.to_rgba(color) for color
                    in ('b', 'g', 'r', 'c', 'm', 'y', 'k')]

    def __init__(self):
        self.color_cycle = copy.copy(self._color_cycle)

    def __call__(self):
        if not self.color_cycle:
            self.color_cycle = copy.copy(self._color_cycle)
        return self.color_cycle.pop(0)

def plot_signals(signal_list, sync=True, navigator="auto",
        navigator_list=None):
    """Plot several signals at the same time.

    Parameters
    ----------
    signal_list : list of Signal instances
        If sync is set to True, the signals must have the
        same navigation shape, but not necessarily the same signal shape.
    sync : True or False, default "True"
        If True: the signals will share navigation, all the signals
        must have the same navigation shape for this to work, but not
        necessarily the same signal shape.
    navigator : {"auto", None, "spectrum", "slider", Signal}, default "auto"
        See signal.plot docstring for full description
    navigator_list : {List of navigator arguments, None}, default None
        Set different navigator options for the signals. Must use valid
        navigator arguments: "auto", None, "spectrum", "slider", or a
        hyperspy Signal. The list must have the same size as signal_list.
        If None, the argument specified in navigator will be used.

    Example
    -------

    >>> s_cl = load("coreloss.dm3")
    >>> s_ll = load("lowloss.dm3")
    >>> utils.plot_signals([s_cl, s_ll])

    Specifying the navigator:

    >>> s_cl = load("coreloss.dm3")
    >>> s_ll = load("lowloss.dm3")
    >>> utils.plot_signals([s_cl, s_ll], navigator="slider")

    Specifying the navigator for each signal:

    >>> s_cl = load("coreloss.dm3")
    >>> s_ll = load("lowloss.dm3")
    >>> s_edx = load("edx.dm3")
    >>> s_adf = load("adf.dm3")
    >>> utils.plot_signals(
            [s_cl, s_ll, s_edx], navigator_list=["slider",None,s_adf])

    """

    import hyperspy.signal

    if navigator_list:
        if not (len(signal_list) == len(navigator_list)):
            raise ValueError(
                    "signal_list and navigator_list must"
                    " have the same size")

    if sync:
        axes_manager_list = []
        for signal in signal_list:
            axes_manager_list.append(signal.axes_manager)


        if not navigator_list:
            navigator_list = []
        if navigator is None:
            navigator_list.extend([None]*len(signal_list))
        elif navigator is "slider":
            navigator_list.append("slider")
            navigator_list.extend([None]*(len(signal_list)-1))
        elif isinstance(navigator, hyperspy.signal.Signal):
            navigator_list.append(navigator)
            navigator_list.extend([None]*(len(signal_list)-1))
        elif navigator is "spectrum":
            navigator_list.extend(["spectrum"]*len(signal_list))
        elif navigator is "auto":
            navigator_list.extend(["auto"]*len(signal_list))
        else:
            raise ValueError(
                    "navigator must be one of \"spectrum\",\"auto\","
                    " \"slider\", None, a Signal instance")

        #Check to see if the spectra have the same navigational shapes
        temp_shape_first = axes_manager_list[0].navigation_shape
        for i, axes_manager in enumerate(axes_manager_list):
            temp_shape = axes_manager.navigation_shape
            if not (temp_shape_first == temp_shape):
                raise ValueError(
                        "The spectra does not have the same navigation shape")
            axes_manager_list[i] = axes_manager.deepcopy()
            if i > 0:
                for axis0, axisn in zip(axes_manager_list[0].navigation_axes,
                                        axes_manager_list[i].navigation_axes):
                    axes_manager_list[i]._axes[axisn.index_in_array] = axis0
            del axes_manager

        for signal, navigator, axes_manager in zip(signal_list,
                                                   navigator_list,
                                                   axes_manager_list):
            signal.plot(axes_manager=axes_manager, navigator=navigator)
    
    #If sync is False
    else:
        if not navigator_list:
            navigator_list = []
            navigator_list.extend([navigator]*len(signal_list))
        for signal, navigator in zip(signal_list, navigator_list):
            signal.plot(navigator=navigator)

def _make_heatmap_subplot(spectra):
    from hyperspy._signals.image import Image
    im = Image(spectra.data, axes=spectra.axes_manager._get_axes_dicts())
    im.mapped_parameters.title = spectra.mapped_parameters.title
    im.plot()
    return im._plot.signal_plot.ax
    
def _make_overlap_plot(spectra, ax, color="blue",line_style='-'):
    for spectrum_index, (spectrum, color,line_style) in enumerate(
            zip(spectra, color,line_style)):
        x_axis = spectrum.axes_manager.signal_axes[0]
        ax.plot(x_axis.axis, spectrum.data, color=color,ls=line_style)
    _set_spectrum_xlabel(spectrum, ax)
    ax.set_ylabel('Intensity')
    ax.autoscale(tight=True)
    
def _make_cascade_subplot(spectra, ax, color="blue",line_style='-', padding=1):
    max_value = 0
    for spectrum in spectra:
        spectrum_yrange = (np.nanmax(spectrum.data) -
                           np.nanmin(spectrum.data))
        if spectrum_yrange > max_value:
            max_value = spectrum_yrange
    for spectrum_index, (spectrum, color,line_style) in enumerate(
            zip(spectra, color,line_style)):
        x_axis = spectrum.axes_manager.signal_axes[0]
        data_to_plot = ((spectrum.data - spectrum.data.min()) /
                            float(max_value) + spectrum_index * padding)
        ax.plot(x_axis.axis, data_to_plot, color=color,ls=line_style)
    _set_spectrum_xlabel(spectrum, ax)
    ax.set_yticks([])
    ax.autoscale(tight=True)

def _plot_spectrum(spectrum, ax, color="blue",line_style='-'):
    x_axis = spectrum.axes_manager.signal_axes[0]
    ax.plot(x_axis.axis, spectrum.data, color=color,ls=line_style)

def _set_spectrum_xlabel(spectrum, ax):
    x_axis = spectrum.axes_manager.signal_axes[0]
    ax.set_xlabel("%s (%s)" % (x_axis.name, x_axis.units))

def plot_spectra(
        spectra,
        style='default',
        color=None,
        line_style=None,
        padding=1.,
        legend=None,
        legend_picking=True,
        fig=None,):
    """Plot several spectra in the same figure.

    Extra keyword arguments are passed to `matplotlib.figure`.

    Parameters
    ----------
    spectra : iterable
        Ordered spectra list to plot. If `style` is "cascade" or "mosaic"
        the spectra can have diffent size and axes.
    style : {'default', 'overlap','cascade', 'mosaic', 'heatmap'}
        The style of the plot. The default is "overlap" and can be
        customized in `preferences`.
    color : valid matplotlib color or a list of them or `None`
        Sets the color of the lines of the plots (no action on 'heatmap').
        If a list, if its length is less than the number of spectra to plot,
        the colors will be cycled. If `None`, use default matplotlib color cycle.
    line_style: valid matplotlib line style or a list of them or `None`
        Sets the line style of the plots (no action on 'heatmap'). 
        The main line style are '-','--','steps','-.',':'.
        If a list, if its length is less than the number of
        spectra to plot, line_style will be cycled. If
        If `None`, use continuous lines, eg: ('-','--','steps','-.',':')
    padding : float, optional, default 0.1
        Option for "cascade". 1 guarantees that there is not overlapping. However,
        in many cases a value between 0 and 1 can produce a tighter plot
        without overlapping. Negative values have the same effect but
        reverse the order of the spectra without reversing the order of the
        colors.
    legend: None | list of str | 'auto'
<<<<<<< HEAD
       Display a legend (no action on 'heatmap'). If 'auto', the title 
       of each spectra (mapped_parameters.title) is used.
=======
       If list of string, legend for "cascade" or title for "mosaic" is
       displayed. If 'auto', the title of each spectra (mapped_parameters.title)
       is used.
    legend_picking: bool
        If true, a spectrum can be toggle on and off by clicking on
        the legended line.
>>>>>>> 1fa9b4fd
    fig : {matplotlib figure, None}
        If None, a default figure will be created.

    Example
    -------
    >>> s = load("some_spectra")
    >>> utils.plot.plot_spectra(s, style='cascade', color='red', padding=0.5)

    To save the plot as a png-file

    >>> utils.plot.plot_spectra(s).figure.savefig("test.png")


    Returns
    -------
    ax: {matplotlib axes | array of matplotlib axes}
        An array is returned when `style` is "mosaic".

    """
    import hyperspy.signal

    if style == "default":
        style = preferences.Plot.default_style_to_compare_spectra

    if color is not None:
        if hasattr(color, "__iter__"):
            color  = itertools.cycle(color)
        elif isinstance(color, basestring):
            color  = itertools.cycle([color])
        else:
            raise ValueError("Color must be None, a valid matplotlib color "
                            "string or a list of valid matplotlib colors.")
    else:
        color  = itertools.cycle(plt.rcParams['axes.color_cycle'])

    if line_style is not None:
        if hasattr(line_style , "__iter__"):
            line_style   = itertools.cycle(line_style)
        elif isinstance(line_style, basestring):
            line_style   = itertools.cycle([line_style])
        else:
            raise ValueError("line_style must be None, a valid matplotlib"
                            " line_style string or a list of valid matplotlib"
                            " line_style.")
    else:
        line_style = ['-'] * len(spectra)

    if legend is not None:
        if legend == 'auto':
            legend = [spec.mapped_parameters.title for spec in spectra]
        elif hasattr(legend , "__iter__"):
            legend   = itertools.cycle(legend)
        else:
            raise ValueError("legend must be None, 'auto' or a list of string")

    if style == 'overlap':
        if fig is None:
            fig = plt.figure()
        ax = fig.add_subplot(111)
        _make_overlap_plot(spectra,
                          ax,
                          color=color,
                          line_style=line_style,)
        if legend is not None:
            plt.legend(legend)
<<<<<<< HEAD
=======
            if legend_picking is True:
                animate_legend(figure=fig)
>>>>>>> 1fa9b4fd
    elif style == 'cascade':
        if fig is None:
            fig = plt.figure()
        ax = fig.add_subplot(111)
        _make_cascade_subplot(spectra,
                              ax,
                              color=color,
                              line_style=line_style,
                              padding=padding)
        if legend is not None:
            plt.legend(legend)
    elif style == 'mosaic':
        default_fsize = plt.rcParams["figure.figsize"]
        figsize = (default_fsize[0], default_fsize[1] * len(spectra))
        fig, subplots = plt.subplots(len(spectra), 1, figsize=figsize)
        if legend is None:
            legend  = [legend] * len(spectra)
        for spectrum, ax, color, line_style, legend in zip(spectra,
                subplots, color, line_style, legend):
            _plot_spectrum(spectrum, ax, color=color,line_style=line_style)
            ax.set_ylabel('Intensity')
            if legend is not None:
                ax.set_title(legend)
            if not isinstance(spectra, hyperspy.signal.Signal):
                _set_spectrum_xlabel(spectrum, ax)
        if isinstance(spectra, hyperspy.signal.Signal):
            _set_spectrum_xlabel(spectrum, ax)
        fig.tight_layout()

    elif style == 'heatmap':
        if not isinstance(spectra, hyperspy.signal.Signal):
            import hyperspy.utils
            spectra = hyperspy.utils.stack(spectra)
        refold = unfold_if_multidim(spectra)
        ax = _make_heatmap_subplot(spectra)
        ax.set_ylabel('Spectra')
        if refold is True:
            spectra.fold()
    ax = ax if style != "mosaic" else subplots

    return ax
    
def animate_legend(figure='last'):
    """Animate the legend of a figure   
    
    A spectrum can be toggle on and off by clicking on the legended line.
    
    Parameters
    ---------
    
    figure: 'last' | matplolib.figure
        If 'last' pick the last figure
        
    Note
    ----
    
    Code inspired from legend_picking.py in the matplotlib gallery
    
    """
    if figure=='last':
        figure = plt.gcf()
        ax= plt.gca()
    else:
        ax = figure.axes[0]
    lines = ax.lines
    lined = dict()
    leg=ax.get_legend()
    for legline, origline in zip(leg.get_lines(), lines):
        legline.set_picker(5)  # 5 pts tolerance
        lined[legline] = origline
    def onpick(event):
        # on the pick event, find the orig line corresponding to the
        # legend proxy line, and toggle the visibility
        legline = event.artist
        origline = lined[legline]
        vis = not origline.get_visible()
        origline.set_visible(vis)
        # Change the alpha on the line in the legend so we can see what lines
        # have been toggled
        if vis:
            legline.set_alpha(1.0)
        else:
            legline.set_alpha(0.2)
        figure.canvas.draw()
    
    figure.canvas.mpl_connect('pick_event', onpick)
    
    plt.show()
<|MERGE_RESOLUTION|>--- conflicted
+++ resolved
@@ -362,17 +362,12 @@
         reverse the order of the spectra without reversing the order of the
         colors.
     legend: None | list of str | 'auto'
-<<<<<<< HEAD
-       Display a legend (no action on 'heatmap'). If 'auto', the title 
-       of each spectra (mapped_parameters.title) is used.
-=======
        If list of string, legend for "cascade" or title for "mosaic" is
        displayed. If 'auto', the title of each spectra (mapped_parameters.title)
        is used.
     legend_picking: bool
         If true, a spectrum can be toggle on and off by clicking on
         the legended line.
->>>>>>> 1fa9b4fd
     fig : {matplotlib figure, None}
         If None, a default figure will be created.
 
@@ -438,11 +433,8 @@
                           line_style=line_style,)
         if legend is not None:
             plt.legend(legend)
-<<<<<<< HEAD
-=======
             if legend_picking is True:
                 animate_legend(figure=fig)
->>>>>>> 1fa9b4fd
     elif style == 'cascade':
         if fig is None:
             fig = plt.figure()
