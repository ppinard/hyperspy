# -*- coding: utf-8 -*-
# Copyright 2007-2011 The Hyperspy developers
#
# This file is part of  Hyperspy.
#
#  Hyperspy is free software: you can redistribute it and/or modify
# it under the terms of the GNU General Public License as published by
# the Free Software Foundation, either version 3 of the License, or
# (at your option) any later version.
#
#  Hyperspy is distributed in the hope that it will be useful,
# but WITHOUT ANY WARRANTY; without even the implied warranty of
# MERCHANTABILITY or FITNESS FOR A PARTICULAR PURPOSE.  See the
# GNU General Public License for more details.
#
# You should have received a copy of the GNU General Public License
# along with  Hyperspy.  If not, see <http://www.gnu.org/licenses/>.

import copy
import itertools

import numpy as np
import matplotlib.pyplot as plt
import matplotlib as mpl

from hyperspy.misc.utils import unfold_if_multidim
from hyperspy.defaults_parser import preferences


def create_figure(window_title=None,
                  _on_figure_window_close=None,
                  **kwargs):
    """Create a matplotlib figure.

    This function adds the possibility to execute another function
    when the figure is closed and to easily set the window title. Any
    keyword argument is passed to the plt.figure function

    Parameters
    ----------
    window_title : string
    _on_figure_window_close : function

    Returns
    -------

    fig : plt.figure

    """
    fig = plt.figure(**kwargs)
    if window_title is not None:
        fig.canvas.set_window_title(window_title)
    if _on_figure_window_close is not None:
        on_figure_window_close(fig, _on_figure_window_close)
    return fig


def on_figure_window_close(figure, function):
    """Connects a close figure signal to a given function.

    Parameters
    ----------

    figure : mpl figure instance
    function : function

    """
    backend = plt.get_backend()
    if backend not in ("GTKAgg", "WXAgg", "TkAgg", "Qt4Agg"):
        return

    window = figure.canvas.manager.window
    if not hasattr(figure, '_on_window_close'):
        figure._on_window_close = list()
    if function not in figure._on_window_close:
        figure._on_window_close.append(function)

    if backend == 'GTKAgg':
        def function_wrapper(*args):
            function()
        window.connect('destroy', function_wrapper)

    elif backend == 'WXAgg':
        # In linux the following code produces a segmentation fault
        # so it is enabled only for Windows
        import wx

        def function_wrapper(event):
            # When using WX window.connect does not supports multiple funtions
            for f in figure._on_window_close:
                f()
            plt.close(figure)
        window.Bind(wx.EVT_CLOSE, function_wrapper)

    elif backend == 'TkAgg':
        def function_wrapper(*args):
            # When using TK window.connect does not supports multiple funtions
            for f in figure._on_window_close:
                f()
        figure.canvas.manager.window.bind("<Destroy>", function_wrapper)

    elif backend == 'Qt4Agg':
        # PyQt
        # In PyQt window.connect supports multiple funtions
        from IPython.external.qt_for_kernel import QtCore
        window.connect(window, QtCore.SIGNAL('closing()'), function)
    else:
        raise AttributeError("The %s backend is not supported. " % backend)


def plot_RGB_map(im_list, normalization='single', dont_plot=False):
    """Plot 2 or 3 maps in RGB.

    Parameters
    ----------
    im_list : list of Image instances
    normalization : {'single', 'global'}
    dont_plot : bool

    Returns
    -------
    array: RGB matrix

    """
#    from widgets import cursors
    height, width = im_list[0].data.shape[:2]
    rgb = np.zeros((height, width, 3))
    rgb[:, :, 0] = im_list[0].data.squeeze()
    rgb[:, :, 1] = im_list[1].data.squeeze()
    if len(im_list) == 3:
        rgb[:, :, 2] = im_list[2].data.squeeze()
    if normalization == 'single':
        for i in xrange(rgb.shape[2]):
            rgb[:, :, i] /= rgb[:,:, i].max()
    elif normalization == 'global':
        rgb /= rgb.max()
    rgb = rgb.clip(0, rgb.max())
    if not dont_plot:
        figure = plt.figure()
        ax = figure.add_subplot(111)
        ax.frameon = False
        ax.set_axis_off()
        ax.imshow(rgb, interpolation='nearest')
#        cursors.add_axes(ax)
        figure.canvas.draw()
    else:
        return rgb


def subplot_parameters(fig):
    """Returns a list of the subplot parameters of a mpl figure.

    Parameters
    ----------
    fig : mpl figure

    Returns
    -------
    tuple : (left, bottom, right, top, wspace, hspace)

    """
    wspace = fig.subplotpars.wspace
    hspace = fig.subplotpars.hspace
    left = fig.subplotpars.left
    right = fig.subplotpars.right
    top = fig.subplotpars.top
    bottom = fig.subplotpars.bottom
    return (left, bottom, right, top, wspace, hspace)


class ColorCycle():
    _color_cycle = [mpl.colors.colorConverter.to_rgba(color) for color
                    in ('b', 'g', 'r', 'c', 'm', 'y', 'k')]

    def __init__(self):
        self.color_cycle = copy.copy(self._color_cycle)

    def __call__(self):
        if not self.color_cycle:
            self.color_cycle = copy.copy(self._color_cycle)
        return self.color_cycle.pop(0)


def plot_signals(signal_list, sync=True, navigator="auto",
                 navigator_list=None):
    """Plot several signals at the same time.

    Parameters
    ----------
    signal_list : list of Signal instances
        If sync is set to True, the signals must have the
        same navigation shape, but not necessarily the same signal shape.
    sync : True or False, default "True"
        If True: the signals will share navigation, all the signals
        must have the same navigation shape for this to work, but not
        necessarily the same signal shape.
    navigator : {"auto", None, "spectrum", "slider", Signal}, default "auto"
        See signal.plot docstring for full description
    navigator_list : {List of navigator arguments, None}, default None
        Set different navigator options for the signals. Must use valid
        navigator arguments: "auto", None, "spectrum", "slider", or a
        hyperspy Signal. The list must have the same size as signal_list.
        If None, the argument specified in navigator will be used.

    Example
    -------

    >>> s_cl = load("coreloss.dm3")
    >>> s_ll = load("lowloss.dm3")
    >>> utils.plot_signals([s_cl, s_ll])

    Specifying the navigator:

    >>> s_cl = load("coreloss.dm3")
    >>> s_ll = load("lowloss.dm3")
    >>> utils.plot_signals([s_cl, s_ll], navigator="slider")

    Specifying the navigator for each signal:

    >>> s_cl = load("coreloss.dm3")
    >>> s_ll = load("lowloss.dm3")
    >>> s_edx = load("edx.dm3")
    >>> s_adf = load("adf.dm3")
    >>> utils.plot_signals(
            [s_cl, s_ll, s_edx], navigator_list=["slider",None,s_adf])

    """

    import hyperspy.signal

    if navigator_list:
        if not (len(signal_list) == len(navigator_list)):
            raise ValueError(
                "signal_list and navigator_list must"
                " have the same size")

    if sync:
        axes_manager_list = []
        for signal in signal_list:
            axes_manager_list.append(signal.axes_manager)

        if not navigator_list:
            navigator_list = []
        if navigator is None:
            navigator_list.extend([None] * len(signal_list))
        elif navigator is "slider":
            navigator_list.append("slider")
            navigator_list.extend([None] * (len(signal_list) - 1))
        elif isinstance(navigator, hyperspy.signal.Signal):
            navigator_list.append(navigator)
            navigator_list.extend([None] * (len(signal_list) - 1))
        elif navigator is "spectrum":
            navigator_list.extend(["spectrum"] * len(signal_list))
        elif navigator is "auto":
            navigator_list.extend(["auto"] * len(signal_list))
        else:
            raise ValueError(
                "navigator must be one of \"spectrum\",\"auto\","
                " \"slider\", None, a Signal instance")

        # Check to see if the spectra have the same navigational shapes
        temp_shape_first = axes_manager_list[0].navigation_shape
        for i, axes_manager in enumerate(axes_manager_list):
            temp_shape = axes_manager.navigation_shape
            if not (temp_shape_first == temp_shape):
                raise ValueError(
                    "The spectra does not have the same navigation shape")
            axes_manager_list[i] = axes_manager.deepcopy()
            if i > 0:
                for axis0, axisn in zip(axes_manager_list[0].navigation_axes,
                                        axes_manager_list[i].navigation_axes):
                    axes_manager_list[i]._axes[axisn.index_in_array] = axis0
            del axes_manager

        for signal, navigator, axes_manager in zip(signal_list,
                                                   navigator_list,
                                                   axes_manager_list):
            signal.plot(axes_manager=axes_manager, navigator=navigator)

    # If sync is False
    else:
        if not navigator_list:
            navigator_list = []
            navigator_list.extend([navigator] * len(signal_list))
        for signal, navigator in zip(signal_list, navigator_list):
            signal.plot(navigator=navigator)


def _make_heatmap_subplot(spectra):
    from hyperspy._signals.image import Image
    im = Image(spectra.data, axes=spectra.axes_manager._get_axes_dicts())
    im.mapped_parameters.title = spectra.mapped_parameters.title
    im.plot()
    return im._plot.signal_plot.ax


def _make_overlap_plot(spectra, ax, color="blue", line_style='-'):
    for spectrum_index, (spectrum, color, line_style) in enumerate(
            zip(spectra, color, line_style)):
        x_axis = spectrum.axes_manager.signal_axes[0]
        ax.plot(x_axis.axis, spectrum.data, color=color, ls=line_style)
    _set_spectrum_xlabel(spectrum, ax)
    ax.set_ylabel('Intensity')
    ax.autoscale(tight=True)


def _make_cascade_subplot(
        spectra, ax, color="blue", line_style='-', padding=1):
    max_value = 0
    for spectrum in spectra:
        spectrum_yrange = (np.nanmax(spectrum.data) -
                           np.nanmin(spectrum.data))
        if spectrum_yrange > max_value:
            max_value = spectrum_yrange
    for spectrum_index, (spectrum, color, line_style) in enumerate(
            zip(spectra, color, line_style)):
        x_axis = spectrum.axes_manager.signal_axes[0]
        data_to_plot = ((spectrum.data - spectrum.data.min()) /
                        float(max_value) + spectrum_index * padding)
        ax.plot(x_axis.axis, data_to_plot, color=color, ls=line_style)
    _set_spectrum_xlabel(spectrum, ax)
    ax.set_yticks([])
    ax.autoscale(tight=True)


def _plot_spectrum(spectrum, ax, color="blue", line_style='-'):
    x_axis = spectrum.axes_manager.signal_axes[0]
    ax.plot(x_axis.axis, spectrum.data, color=color, ls=line_style)


def _set_spectrum_xlabel(spectrum, ax):
    x_axis = spectrum.axes_manager.signal_axes[0]
    ax.set_xlabel("%s (%s)" % (x_axis.name, x_axis.units))


def plot_spectra(
        spectra,
        style='default',
        color=None,
        line_style=None,
        padding=1.,
        legend=None,
        legend_picking=True,
        fig=None,):
    """Plot several spectra in the same figure.

    Extra keyword arguments are passed to `matplotlib.figure`.

    Parameters
    ----------
    spectra : iterable object
        Ordered spectra list to plot. If `style` is "cascade" or "mosaic"
        the spectra can have diffent size and axes.
    style : {'default', 'overlap','cascade', 'mosaic', 'heatmap'}
        The style of the plot. The default is "overlap" and can be
        customized in `preferences`.
    color : matplotlib color or a list of them or `None`
        Sets the color of the lines of the plots (no action on 'heatmap').
        If a list, if its length is less than the number of spectra to plot,
        the colors will be cycled. If `None`, use default matplotlib color cycle.
    line_style: matplotlib line style or a list of them or `None`
        Sets the line style of the plots (no action on 'heatmap').
        The main line style are '-','--','steps','-.',':'.
        If a list, if its length is less than the number of
        spectra to plot, line_style will be cycled. If
        If `None`, use continuous lines, eg: ('-','--','steps','-.',':')
    padding : float, optional, default 0.1
        Option for "cascade". 1 guarantees that there is not overlapping. However,
        in many cases a value between 0 and 1 can produce a tighter plot
        without overlapping. Negative values have the same effect but
        reverse the order of the spectra without reversing the order of the
        colors.
    legend: None or list of str or 'auto'
       If list of string, legend for "cascade" or title for "mosaic" is
       displayed. If 'auto', the title of each spectra (mapped_parameters.title)
       is used.
    legend_picking: bool
        If true, a spectrum can be toggle on and off by clicking on
        the legended line.
    fig : matplotlib figure or None
        If None, a default figure will be created.

    Example
    -------
    >>> s = load("some_spectra")
    >>> utils.plot.plot_spectra(s, style='cascade', color='red', padding=0.5)

    To save the plot as a png-file

    >>> utils.plot.plot_spectra(s).figure.savefig("test.png")

    Returns
    -------
    ax: matplotlib axes or list of matplotlib axes
        An array is returned when `style` is "mosaic".

    """
    import hyperspy.signal

    if style == "default":
        style = preferences.Plot.default_style_to_compare_spectra

    if color is not None:
        if hasattr(color, "__iter__"):
            color = itertools.cycle(color)
        elif isinstance(color, basestring):
            color = itertools.cycle([color])
        else:
            raise ValueError("Color must be None, a valid matplotlib color "
                             "string or a list of valid matplotlib colors.")
    else:
        color = itertools.cycle(plt.rcParams['axes.color_cycle'])

    if line_style is not None:
        if hasattr(line_style, "__iter__"):
            line_style = itertools.cycle(line_style)
        elif isinstance(line_style, basestring):
            line_style = itertools.cycle([line_style])
        else:
            raise ValueError("line_style must be None, a valid matplotlib"
                             " line_style string or a list of valid matplotlib"
                             " line_style.")
    else:
        line_style = ['-'] * len(spectra)

    if legend is not None:
        if legend == 'auto':
            legend = [spec.mapped_parameters.title for spec in spectra]
        elif hasattr(legend, "__iter__"):
            legend = itertools.cycle(legend)
        else:
            raise ValueError("legend must be None, 'auto' or a list of string")

    if style == 'overlap':
        if fig is None:
            fig = plt.figure()
        ax = fig.add_subplot(111)
        _make_overlap_plot(spectra,
                           ax,
                           color=color,
                           line_style=line_style,)
        if legend is not None:
            plt.legend(legend)
            if legend_picking is True:
                animate_legend(figure=fig)
    elif style == 'cascade':
        if fig is None:
            fig = plt.figure()
        ax = fig.add_subplot(111)
        _make_cascade_subplot(spectra,
                              ax,
                              color=color,
                              line_style=line_style,
                              padding=padding)
        if legend is not None:
            plt.legend(legend)
    elif style == 'mosaic':
        default_fsize = plt.rcParams["figure.figsize"]
        figsize = (default_fsize[0], default_fsize[1] * len(spectra))
        fig, subplots = plt.subplots(len(spectra), 1, figsize=figsize)
        if legend is None:
            legend = [legend] * len(spectra)
        for spectrum, ax, color, line_style, legend in zip(spectra,
                                                           subplots, color, line_style, legend):
            _plot_spectrum(spectrum, ax, color=color, line_style=line_style)
            ax.set_ylabel('Intensity')
            if legend is not None:
                ax.set_title(legend)
            if not isinstance(spectra, hyperspy.signal.Signal):
                _set_spectrum_xlabel(spectrum, ax)
        if isinstance(spectra, hyperspy.signal.Signal):
            _set_spectrum_xlabel(spectrum, ax)
        fig.tight_layout()

    elif style == 'heatmap':
        if not isinstance(spectra, hyperspy.signal.Signal):
            import hyperspy.utils
            spectra = hyperspy.utils.stack(spectra)
        refold = unfold_if_multidim(spectra)
        ax = _make_heatmap_subplot(spectra)
        ax.set_ylabel('Spectra')
        if refold is True:
            spectra.fold()
    ax = ax if style != "mosaic" else subplots

    return ax


def animate_legend(figure='last'):
    """Animate the legend of a figure.

    A spectrum can be toggle on and off by clicking on the legended line.

    Parameters
    ----------

    figure: 'last' | matplolib.figure
        If 'last' pick the last figure

    Note
    ----

    Code inspired from legend_picking.py in the matplotlib gallery

    """
    if figure == 'last':
        figure = plt.gcf()
        ax = plt.gca()
    else:
        ax = figure.axes[0]
    lines = ax.lines
    lined = dict()
    leg = ax.get_legend()
    for legline, origline in zip(leg.get_lines(), lines):
        legline.set_picker(5)  # 5 pts tolerance
        lined[legline] = origline

    def onpick(event):
        # on the pick event, find the orig line corresponding to the
        # legend proxy line, and toggle the visibility
        legline = event.artist
        origline = lined[legline]
        vis = not origline.get_visible()
        origline.set_visible(vis)
        # Change the alpha on the line in the legend so we can see what lines
        # have been toggled
        if vis:
            legline.set_alpha(1.0)
        else:
            legline.set_alpha(0.2)
        figure.canvas.draw()

    figure.canvas.mpl_connect('pick_event', onpick)

    plt.show()


def plot_histograms(signal_list,
                    bins='freedman',
                    range_bins=None,
                    color=None,
                    line_style=None,
                    legend='auto',
                    fig=None,
                    **kwargs):
    """Plot the histogram of every signal in the list in the same figure.

    This function creates a histogram for each signal and plot the list with
    the `utils.plot.plot_spectra` function.

    Parameters
    ----------
    signal_list : iterable
        Ordered spectra list to plot. If `style` is "cascade" or "mosaic"
        the spectra can have diffent size and axes.
<<<<<<< HEAD
    bins : int or list or str, optional
=======
    bins : int or list or str, optional.
>>>>>>> 0d8bd670
        If bins is a string, then it must be one of:
        'knuth' : use Knuth's rule to determine bins
        'scotts' : use Scott's rule to determine bins
        'freedman' : use the Freedman-diaconis rule to determine bins
        'blocks' : use bayesian blocks for dynamic bin widths
<<<<<<< HEAD
    range_bins : tuple or None, optional
=======
    range_bins : tuple or None, optional.
>>>>>>> 0d8bd670
        the minimum and maximum range for the histogram. If not specified,
        it will be (x.min(), x.max())
    color : valid matplotlib color or a list of them or `None`, otional.
        Sets the color of the lines of the plots. If a list, if its length is
        less than the number of spectra to plot, the colors will be cycled. If
        If `None`, use default matplotlib color cycle.
    line_style: valid matplotlib line style or a list of them or `None`, otional.
        The main line style are '-','--','steps','-.',':'.
        If a list, if its length is less than the number of
        spectra to plot, line_style will be cycled. If
        If `None`, use continuous lines, eg: ('-','--','steps','-.',':')
    legend: None or list of str or 'auto', otional.
       Display a legend. If 'auto', the title of each spectra
       (mapped_parameters.title) is used.
    legend_picking: bool, otional.
        If true, a spectrum can be toggle on and off by clicking on
        the legended line.
    fig : matplotlib figure or None, otional.
        If None, a default figure will be created.
    **kwargs
        other keyword arguments (weight and density) are described in
        np.histogram().
    Example
    -------
    Histograms of two random chi-square distributions
    >>> img = signals.Image(np.random.chisquare(1,[10,10,100]))
    >>> img2 = signals.Image(np.random.chisquare(2,[10,10,100]))
    >>> utils.plot.plot_histograms([img,img2],legend=['hist1','hist2'])

    Returns
    -------
    ax: matplotlib axes or list of matplotlib axes
        An array is returned when `style` is "mosaic".

    """
    hists = []
    for obj in signal_list:
        hists.append(obj.get_histogram(bins=bins,
                                       range_bins=range_bins, **kwargs))
    if line_style is None:
        line_style = 'steps'
    return plot_spectra(hists, style='overlap', color=color,
                        line_style=line_style, legend=legend, fig=fig)<|MERGE_RESOLUTION|>--- conflicted
+++ resolved
@@ -553,21 +553,13 @@
     signal_list : iterable
         Ordered spectra list to plot. If `style` is "cascade" or "mosaic"
         the spectra can have diffent size and axes.
-<<<<<<< HEAD
     bins : int or list or str, optional
-=======
-    bins : int or list or str, optional.
->>>>>>> 0d8bd670
         If bins is a string, then it must be one of:
         'knuth' : use Knuth's rule to determine bins
         'scotts' : use Scott's rule to determine bins
         'freedman' : use the Freedman-diaconis rule to determine bins
         'blocks' : use bayesian blocks for dynamic bin widths
-<<<<<<< HEAD
-    range_bins : tuple or None, optional
-=======
     range_bins : tuple or None, optional.
->>>>>>> 0d8bd670
         the minimum and maximum range for the histogram. If not specified,
         it will be (x.min(), x.max())
     color : valid matplotlib color or a list of them or `None`, otional.
