--- conflicted
+++ resolved
@@ -340,22 +340,12 @@
             if np.isnan(data).any():
                 self.figure.canvas.draw()
         else:
-<<<<<<< HEAD
-            new_args = {}
-            new_args['interpolation'] = 'nearest'
-            new_args['vmin'] = vmin
-            new_args['vmax'] = vmax
-            new_args['extent'] = self._extent
-            new_args['aspect'] = self._aspect
-            new_args['animated'] = True
-=======
             new_args = {'interpolation': 'nearest',
                         'vmin': self.vmin,
                         'vmax': self.vmax,
                         'extent': self._extent,
                         'aspect': self._aspect,
                         'animated': True}
->>>>>>> 5e782023
             new_args.update(kwargs)
             self.ax.imshow(data,
                            **new_args)
