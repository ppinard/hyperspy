# -*- coding: utf-8 -*-
# Copyright 2007-2016 The HyperSpy developers
#
# This file is part of  HyperSpy.
#
#  HyperSpy is free software: you can redistribute it and/or modify
# it under the terms of the GNU General Public License as published by
# the Free Software Foundation, either version 3 of the License, or
# (at your option) any later version.
#
#  HyperSpy is distributed in the hope that it will be useful,
# but WITHOUT ANY WARRANTY; without even the implied warranty of
# MERCHANTABILITY or FITNESS FOR A PARTICULAR PURPOSE.  See the
# GNU General Public License for more details.
#
# You should have received a copy of the GNU General Public License
# along with  HyperSpy.  If not, see <http://www.gnu.org/licenses/>.

import numpy as np
import matplotlib.pyplot as plt
import matplotlib as mpl
from mpl_toolkits.axes_grid1 import make_axes_locatable

from hyperspy import messages
from hyperspy.drawing.figure import BlittedFigure
from hyperspy.drawing import utils


class SpectrumFigure(BlittedFigure):

    """
    """

    def __init__(self, title=""):
        self.figure = None
        self.ax = None
        self.right_ax = None
        self.ax_lines = list()
        self.right_ax_lines = list()
        self.ax_markers = list()
        self.axes_manager = None
        self.right_axes_manager = None

        # Labels
        self.xlabel = ''
        self.ylabel = ''
        self.title = title
        self.create_figure()
        self.create_axis()

        # Color cycles
        self._color_cycles = {
            'line': utils.ColorCycle(),
            'step': utils.ColorCycle(),
            'scatter': utils.ColorCycle(), }

    def create_figure(self):
        self.figure = utils.create_figure(
            window_title="Figure " + self.title if self.title
            else None)
        utils.on_figure_window_close(self.figure, self.close)
        self.figure.canvas.mpl_connect('draw_event', self._on_draw)

    def create_axis(self):
        self.ax = self.figure.add_subplot(111)
        self.ax.yaxis.set_animated(True)
        self.ax.hspy_fig = self

    def create_right_axis(self):
        if self.ax is None:
            self.create_axis()
        if self.right_ax is None:
            self.right_ax = self.ax.twinx()
            self.right_ax.hspy_fig = self
            self.right_ax.yaxis.set_animated(True)

    def add_line(self, line, ax='left'):
        if ax == 'left':
            line.ax = self.ax
            if line.axes_manager is None:
                line.axes_manager = self.axes_manager
            self.ax_lines.append(line)
            line.sf_lines = self.ax_lines
        elif ax == 'right':
            line.ax = self.right_ax
            self.right_ax_lines.append(line)
            line.sf_lines = self.right_ax_lines
            if line.axes_manager is None:
                line.axes_manager = self.right_axes_manager
        line.axis = self.axis
        # Automatically asign the color if not defined
        if line.color is None:
            line.color = self._color_cycles[line.type]()
        # Or remove it from the color cycle if part of the cycle
        # in this round
        else:
            rgba_color = mpl.colors.colorConverter.to_rgba(line.color)
            if rgba_color in self._color_cycles[line.type].color_cycle:
                self._color_cycles[line.type].color_cycle.remove(
                    rgba_color)

    def add_marker(self, marker):
        marker.ax = self.ax
        if marker.axes_manager is None:
            marker.axes_manager = self.axes_manager
        self.ax_markers.append(marker)

    def plot(self):
        self.ax.set_xlabel(self.xlabel)
        self.ax.set_ylabel(self.ylabel)
        self.ax.set_title(self.title)
        x_axis_upper_lims = []
        x_axis_lower_lims = []
        for line in self.ax_lines:
            line.plot()
            x_axis_lower_lims.append(line.axis[0])
            x_axis_upper_lims.append(line.axis[-1])
        for marker in self.ax_markers:
            marker.plot()
        plt.xlim(np.min(x_axis_lower_lims), np.max(x_axis_upper_lims))
        # To be discussed
<<<<<<< HEAD
        self.axes_manager.events.indices_changed.connect(self.update, 0)
=======
        self.axes_manager.events.indices_changed.connect(self.update, [])
>>>>>>> 05d92dbf
        if hasattr(self.figure, 'tight_layout'):
            try:
                self.figure.tight_layout()
            except:
                # tight_layout is a bit brittle, we do this just in case it
                # complains
                pass

    def close(self):
        for marker in self.ax_markers:
            marker.close()
        for line in self.ax_lines + self.right_ax_lines:
            line.close()
        try:
            plt.close(self.figure)
        except:
            pass
        self.figure = None

    def update(self):
        for marker in self.ax_markers:
            marker.update()
        for line in self.ax_lines + \
                self.right_ax_lines:
            line.update()
        # To be discussed
        # self.ax.hspy_fig._draw_animated()


class SpectrumLine(object):

    """Line that can be added to SpectrumFigure.

    Attributes
    ----------
    type : {'scatter', 'step', 'line'}
        Select the line drawing style.
    line_properties : dictionary
        Accepts a dictionary of valid (i.e. recognized by mpl.plot)
        containing valid line properties. In addition it understands
        the keyword `type` that can take the following values:
        {'scatter', 'step', 'line'}

    Methods
    -------
    set_line_properties
        Enables setting the line_properties attribute using keyword
        arguments.

    Raises
    ------
    ValueError
        If an invalid keyword value is passed to line_properties.

    """

    def __init__(self):
        self.sf_lines = None
        self.ax = None
        # Data attributes
        self.data_function = None
        self.axis = None
        self.axes_manager = None
        self.auto_update = True
        self.get_complex = False

        # Properties
        self.line = None
        self.autoscale = False
        self.plot_indices = False
        self.text = None
        self.text_position = (-0.1, 1.05,)
        self._line_properties = {}
        self.type = "line"

    @property
    def line_properties(self):
        return self._line_properties

    @line_properties.setter
    def line_properties(self, kwargs):
        if 'type' in kwargs:
            self.type = kwargs['type']
            del kwargs['type']

        if 'color' in kwargs:
            color = kwargs['color']
            del kwargs['color']
            self.color = color

        for key, item in kwargs.iteritems():
            if item is None and key in self._line_properties:
                del self._line_properties[key]
            else:
                self._line_properties[key] = item
        if self.line is not None:
            plt.setp(self.line, **self.line_properties)
            self.ax.figure.canvas.draw()

    def set_line_properties(self, **kwargs):
        self.line_properties = kwargs

    @property
    def type(self):
        return self._type

    @type.setter
    def type(self, value):
        lp = {}
        if value == 'scatter':
            lp['marker'] = 'o'
            lp['linestyle'] = 'None'
            lp['markersize'] = 1

        elif value == 'line':
            lp['linestyle'] = '-'
            lp['marker'] = "None"
            lp['markersize'] = None
            lp['drawstyle'] = "default"
        elif value == 'step':
            lp['drawstyle'] = 'steps-mid'
            lp['marker'] = "None"
            lp['markersize'] = None
        else:
            raise ValueError(
                "`type` must be one of "
                "{\'scatter\', \'line\', \'step\'}"
                "but %s was given" % value)
        self._type = value
        self.line_properties = lp
        if self.color is not None:
            self.color = self.color

    @property
    def color(self):
        if 'color' in self.line_properties:
            return self.line_properties['color']
        elif 'markeredgecolor' in self.line_properties:
            return self.line_properties['markeredgecolor']
        else:
            return None

    @color.setter
    def color(self, color):
        if self._type == 'scatter':
            self.set_line_properties(markeredgecolor=color)
            if 'color' in self._line_properties:
                del self._line_properties['color']
        else:
            if color is None and 'color' in self._line_properties:
                del self._line_properties['color']
            else:
                self._line_properties['color'] = color
            self.set_line_properties(markeredgecolor=None)

        if self.line is not None:
            plt.setp(self.line, **self.line_properties)
            self.ax.figure.canvas.draw()

    def plot(self, data=1):
        f = self.data_function
        if self.get_complex is False:
            data = f(axes_manager=self.axes_manager).real
        else:
            data = f(axes_manager=self.axes_manager).imag
        if self.line is not None:
            self.line.remove()
        self.line, = self.ax.plot(self.axis, data,
                                  **self.line_properties)
        self.line.set_animated(True)
<<<<<<< HEAD
        self.axes_manager.events.indices_changed.connect(self.update, 0)
=======
        self.axes_manager.events.indices_changed.connect(self.update, [])
>>>>>>> 05d92dbf
        if not self.axes_manager or self.axes_manager.navigation_size == 0:
            self.plot_indices = False
        if self.plot_indices is True:
            if self.text is not None:
                self.text.remove()
            self.text = self.ax.text(*self.text_position,
                                     s=str(self.axes_manager.indices),
                                     transform=self.ax.transAxes,
                                     fontsize=12,
                                     color=self.line.get_color(),
                                     animated=True)
        self.ax.figure.canvas.draw()

    def update(self, force_replot=False):
        """Update the current spectrum figure"""
        if self.auto_update is False:
            return
        if force_replot is True:
            self.close()
            self.plot()
        if self.get_complex is False:
            ydata = self.data_function(axes_manager=self.axes_manager).real
        else:
            ydata = self.data_function(axes_manager=self.axes_manager).imag
        self.line.set_ydata(ydata)

        if self.autoscale is True:
            self.ax.relim()
            y1, y2 = np.searchsorted(self.axis,
                                     self.ax.get_xbound())
            y2 += 2
            y1, y2 = np.clip((y1, y2), 0, len(ydata - 1))
            clipped_ydata = ydata[y1:y2]
            y_max, y_min = (np.nanmax(clipped_ydata),
                            np.nanmin(clipped_ydata))
            self.ax.set_ylim(y_min, y_max)
        if self.plot_indices is True:
            self.text.set_text(self.axes_manager.indices)
        try:
            self.ax.hspy_fig._draw_animated()
        except:
            pass
        # self.ax.hspy_fig._draw_animated()
        # self.ax.figure.canvas.draw_idle()

    def close(self):
        if self.line in self.ax.lines:
            self.ax.lines.remove(self.line)
        if self.text and self.text in self.ax.texts:
            self.ax.texts.remove(self.text)
        self.axes_manager.events.indices_changed.disconnect(self.update)
        if self.sf_lines and self in self.sf_lines:
            self.sf_lines.remove(self)
        try:
            self.ax.figure.canvas.draw()
        except:
            pass


def _plot_component(factors, idx, ax=None, cal_axis=None,
                    comp_label='PC'):
    if ax is None:
        ax = plt.gca()
    if cal_axis is not None:
        x = cal_axis.axis
        plt.xlabel(cal_axis.units)
    else:
        x = np.arange(factors.shape[0])
        plt.xlabel('Channel index')
    ax.plot(x, factors[:, idx], label='%s %i' % (comp_label, idx))
    return ax


def _plot_loading(loadings, idx, axes_manager, ax=None,
                  comp_label='PC', no_nans=True, calibrate=True,
                  cmap=plt.cm.gray):
    if ax is None:
        ax = plt.gca()
    if no_nans:
        loadings = np.nan_to_num(loadings)
    if axes_manager.navigation_dimension == 2:
        extent = None
        # get calibration from a passed axes_manager
        shape = axes_manager._navigation_shape_in_array
        if calibrate:
            extent = (axes_manager._axes[0].low_value,
                      axes_manager._axes[0].high_value,
                      axes_manager._axes[1].high_value,
                      axes_manager._axes[1].low_value)
        im = ax.imshow(loadings[idx].reshape(shape), cmap=cmap, extent=extent,
                       interpolation='nearest')
        div = make_axes_locatable(ax)
        cax = div.append_axes("right", size="5%", pad=0.05)
        plt.colorbar(im, cax=cax)
    elif axes_manager.navigation_dimension == 1:
        if calibrate:
            x = axes_manager._axes[0].axis
        else:
            x = np.arange(axes_manager._axes[0].size)
        ax.step(x, loadings[idx])
    else:
        messages.warning_exit('View not supported')<|MERGE_RESOLUTION|>--- conflicted
+++ resolved
@@ -119,11 +119,7 @@
             marker.plot()
         plt.xlim(np.min(x_axis_lower_lims), np.max(x_axis_upper_lims))
         # To be discussed
-<<<<<<< HEAD
-        self.axes_manager.events.indices_changed.connect(self.update, 0)
-=======
         self.axes_manager.events.indices_changed.connect(self.update, [])
->>>>>>> 05d92dbf
         if hasattr(self.figure, 'tight_layout'):
             try:
                 self.figure.tight_layout()
@@ -294,11 +290,7 @@
         self.line, = self.ax.plot(self.axis, data,
                                   **self.line_properties)
         self.line.set_animated(True)
-<<<<<<< HEAD
-        self.axes_manager.events.indices_changed.connect(self.update, 0)
-=======
         self.axes_manager.events.indices_changed.connect(self.update, [])
->>>>>>> 05d92dbf
         if not self.axes_manager or self.axes_manager.navigation_size == 0:
             self.plot_indices = False
         if self.plot_indices is True:
