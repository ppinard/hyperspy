# -*- coding: utf-8 -*-
# Copyright 2007-2016 The HyperSpy developers
#
# This file is part of  HyperSpy.
#
#  HyperSpy is free software: you can redistribute it and/or modify
# it under the terms of the GNU General Public License as published by
# the Free Software Foundation, either version 3 of the License, or
# (at your option) any later version.
#
#  HyperSpy is distributed in the hope that it will be useful,
# but WITHOUT ANY WARRANTY; without even the implied warranty of
# MERCHANTABILITY or FITNESS FOR A PARTICULAR PURPOSE.  See the
# GNU General Public License for more details.
#
# You should have received a copy of the GNU General Public License
# along with  HyperSpy.  If not, see <http://www.gnu.org/licenses/>.

import matplotlib.pyplot as plt
import numpy as np
import warnings

from hyperspy.signal import BaseSignal
from hyperspy._signals.common_signal1d import CommonSignal1D
from hyperspy.gui.egerton_quantification import SpikesRemoval
import math

import scipy.interpolate
try:
    from scipy.signal import savgol_filter
    savgol_imported = True
except ImportError:
    savgol_imported = False
import scipy as sp
try:
    from statsmodels.nonparametric.smoothers_lowess import lowess
    statsmodels_installed = True
except:
    statsmodels_installed = False

from hyperspy.decorators import auto_replot
from hyperspy.defaults_parser import preferences
from hyperspy.external.progressbar import progressbar
from hyperspy.gui.tools import (
    Signal1DCalibration,
    SmoothingSavitzkyGolay,
    SmoothingLowess,
    SmoothingTV,
    ButterworthFilter)
from hyperspy.misc.tv_denoise import _tv_denoise_1d
from hyperspy.gui.egerton_quantification import BackgroundRemoval
from hyperspy.decorators import only_interactive
from hyperspy.decorators import interactive_range_selector
from scipy.ndimage.filters import gaussian_filter1d
from hyperspy.gui.tools import IntegrateArea
from hyperspy import components


def find_peaks_ohaver(y, x=None, slope_thresh=0., amp_thresh=None,
                      medfilt_radius=5, maxpeakn=30000, peakgroup=10,
                      subchannel=True,):
    """Find peaks along a 1D line.
    Function to locate the positive peaks in a noisy x-y data set.
    Detects peaks by looking for downward zero-crossings in the first
    derivative that exceed 'slope_thresh'.
    Returns an array containing position, height, and width of each peak.
    Sorted by position.
    'slope_thresh' and 'amp_thresh', control sensitivity: higher values will
    neglect smaller features.
    Parameters
    ---------
    y : array
        1D input array, e.g. a spectrum
    x : array (optional)
        1D array describing the calibration of y (must have same shape as y)
    slope_thresh : float (optional)
                   1st derivative threshold to count the peak
                   default is set to 0.5
                   higher values will neglect smaller features.
    amp_thresh : float (optional)
                 intensity threshold above which
                 default is set to 10% of max(y)
                 higher values will neglect smaller features.
    medfilt_radius : int (optional)
                     median filter window to apply to smooth the data
                     (see scipy.signal.medfilt)
                     if 0, no filter will be applied.
                     default is set to 5
    peakgroup : int (optional)
                number of points around the "top part" of the peak
                default is set to 10
    maxpeakn : int (optional)
              number of maximum detectable peaks
              default is set to 30000
    subchannel : bool (optional)
             default is set to True
    Returns
    -------
    P : structured array of shape (npeaks) and fields: position, width, height
        contains position, height, and width of each peak
    Examples
    --------
    >>> x = arange(0,50,0.01)
    >>> y = cos(x)
    >>> one_dim_findpeaks(y, x,0,0)
    array([[  1.68144859e-05,   9.99999943e-01,   3.57487961e+00],
           [  6.28318614e+00,   1.00000003e+00,   3.57589018e+00],
           [  1.25663708e+01,   1.00000002e+00,   3.57600673e+00],
           [  1.88495565e+01,   1.00000002e+00,   3.57597295e+00],
           [  2.51327421e+01,   1.00000003e+00,   3.57590284e+00],
           [  3.14159267e+01,   1.00000002e+00,   3.57600856e+00],
           [  3.76991124e+01,   1.00000002e+00,   3.57597984e+00],
           [  4.39822980e+01,   1.00000002e+00,   3.57591479e+00]])
    Notes
    -----
    Original code from T. C. O'Haver, 1995.
    Version 2  Last revised Oct 27, 2006 Converted to Python by
    Michael Sarahan, Feb 2011.
    Revised to handle edges better.  MCS, Mar 2011
    """

    if x is None:
        x = np.arange(len(y), dtype=np.int64)
    if not amp_thresh:
        amp_thresh = 0.1 * y.max()
    peakgroup = np.round(peakgroup)
    if medfilt_radius:
        d = np.gradient(scipy.signal.medfilt(y, medfilt_radius))
    else:
        d = np.gradient(y)
    n = np.round(peakgroup / 2 + 1)
    peak_dt = np.dtype([('position', np.float),
                        ('height', np.float),
                        ('width', np.float)])
    P = np.array([], dtype=peak_dt)
    peak = 0
    for j in range(len(y) - 4):
        if np.sign(d[j]) > np.sign(d[j + 1]):  # Detects zero-crossing
            if np.sign(d[j + 1]) == 0:
                continue
            # if slope of derivative is larger than slope_thresh
            if d[j] - d[j + 1] > slope_thresh:
                # if height of peak is larger than amp_thresh
                if y[j] > amp_thresh:
                    # the next section is very slow, and actually messes
                    # things up for images (discrete pixels),
                    # so by default, don't do subchannel precision in the
                    # 1D peakfind step.
                    if subchannel:
                        xx = np.zeros(peakgroup)
                        yy = np.zeros(peakgroup)
                        s = 0
                        for k in range(peakgroup):
                            groupindex = int(j + k - n + 1)
                            if groupindex < 1:
                                xx = xx[1:]
                                yy = yy[1:]
                                s += 1
                                continue
                            elif groupindex > y.shape[0] - 1:
                                xx = xx[:groupindex - 1]
                                yy = yy[:groupindex - 1]
                                break
                            xx[k - s] = x[groupindex]
                            yy[k - s] = y[groupindex]
                        avg = np.average(xx)
                        stdev = np.std(xx)
                        xxf = (xx - avg) / stdev
                        # Fit parabola to log10 of sub-group with
                        # centering and scaling
                        yynz = yy != 0
                        coef = np.polyfit(
                            xxf[yynz], np.log10(np.abs(yy[yynz])), 2)
                        c1 = coef[2]
                        c2 = coef[1]
                        c3 = coef[0]
                        width = np.linalg.norm(
                            stdev * 2.35703 / (np.sqrt(2) * np.sqrt(-1 * c3)))
                        # if the peak is too narrow for least-squares
                        # technique to work  well, just use the max value
                        # of y in the sub-group of points near peak.
                        if peakgroup < 7:
                            height = np.max(yy)
                            position = xx[np.argmin(np.abs(yy - height))]
                        else:
                            position = - ((stdev * c2 / (2 * c3)) - avg)
                            height = np.exp(c1 - c3 * (c2 / (2 * c3)) ** 2)
                    # Fill results array P. One row for each peak
                    # detected, containing the
                    # peak position (x-value) and peak height (y-value).
                    else:
                        position = x[j]
                        height = y[j]
                        # no way to know peak width without
                        # the above measurements.
                        width = 0
                    if (not np.isnan(position) and 0 < position < x[-1]):
                        P = np.hstack((P,
                                       np.array([(position, height, width)],
                                                dtype=peak_dt)))
                        peak += 1
    # return only the part of the array that contains peaks
    # (not the whole maxpeakn x 3 array)
    if len(P) > maxpeakn:
        minh = np.sort(P['height'])[-maxpeakn]
        P = P[P['height'] >= minh]

    # Sorts the values as a function of position
    P.sort(0)

    return P


def interpolate1D(number_of_interpolation_points, data):
    ip = number_of_interpolation_points
    ch = len(data)
    old_ax = np.linspace(0, 100, ch)
    new_ax = np.linspace(0, 100, ch * ip - (ip - 1))
    interpolator = scipy.interpolate.interp1d(old_ax, data)
    return interpolator(new_ax)


class Signal1D(BaseSignal, CommonSignal1D):

    """
    """
<<<<<<< HEAD
    _signal_dimension = 1
=======

    _record_by = 'spectrum'
>>>>>>> 3c789988

    def __init__(self, *args, **kwargs):
        super().__init__(*args, **kwargs)
        self.axes_manager.set_signal_dimension(1)

<<<<<<< HEAD
    def to_signal2D(self):
        """Returns the one dimensional signal as a two dimensional signal.

        See Also
        --------
        as_signal2D : a method for the same purpose with more options.
        signals.Signal1D.to_signal2D : performs the inverse operation on images.

        Raises
        ------
        DataDimensionError: when data.ndim < 2

        """
        if self.data.ndim < 2:
            raise DataDimensionError(
                "A Signal dimension must be >= 2 to be converted to Signal2D")
        im = self.rollaxis(-1 + 3j, 0 + 3j)
        im.axes_manager.set_signal_dimension(2)
        im._assign_subclass()
        return im

=======
>>>>>>> 3c789988
    def _spikes_diagnosis(self, signal_mask=None,
                          navigation_mask=None):
        """Plots a histogram to help in choosing the threshold for
        spikes removal.

        Parameters
        ----------
        signal_mask: boolean array
            Restricts the operation to the signal locations not marked
            as True (masked)
        navigation_mask: boolean array
            Restricts the operation to the navigation locations not
            marked as True (masked).

        See also
        --------
        spikes_removal_tool

        """
        self._check_signal_dimension_equals_one()
        dc = self.data
        if signal_mask is not None:
            dc = dc[..., ~signal_mask]
        if navigation_mask is not None:
            dc = dc[~navigation_mask, :]
        der = np.abs(np.diff(dc, 1, -1))
        n = ((~navigation_mask).sum() if navigation_mask else
             self.axes_manager.navigation_size)

        # arbitrary cutoff for number of spectra necessary before histogram
        # data is compressed by finding maxima of each spectrum
        tmp = BaseSignal(der) if n < 2000 else BaseSignal(
            np.ravel(der.max(-1)))

        # get histogram signal using smart binning and plot
        tmph = tmp.get_histogram()
        tmph.plot()

        # Customize plot appearance
        plt.gca().set_title('')
        plt.gca().fill_between(tmph.axes_manager[0].axis,
                               tmph.data,
                               facecolor='#fddbc7',
                               interpolate=True,
                               color='none')
        ax = tmph._plot.signal_plot.ax
        axl = tmph._plot.signal_plot.ax_lines[0]
        axl.set_line_properties(color='#b2182b')
        plt.xlabel('Derivative magnitude')
        plt.ylabel('Log(Counts)')
        ax.set_yscale('log')
        ax.set_ylim(10 ** -1, plt.ylim()[1])
        ax.set_xlim(plt.xlim()[0], 1.1 * plt.xlim()[1])
        plt.draw()

    def spikes_removal_tool(self, signal_mask=None,
                            navigation_mask=None):
        """Graphical interface to remove spikes from EELS spectra.

        Parameters
        ----------
        signal_mask: boolean array
            Restricts the operation to the signal locations not marked
            as True (masked)
        navigation_mask: boolean array
            Restricts the operation to the navigation locations not
            marked as True (masked)

        See also
        --------
        _spikes_diagnosis,

        """
        self._check_signal_dimension_equals_one()
        sr = SpikesRemoval(self,
                           navigation_mask=navigation_mask,
                           signal_mask=signal_mask)
        sr.configure_traits()
        return sr

    def create_model(self, dictionary=None):
        """Create a model for the current data.

        Returns
        -------
        model : `Model1D` instance.

        """

        from hyperspy.models.model1d import Model1D
        model = Model1D(self, dictionary=dictionary)
        return model

    def shift1D(self,
                shift_array,
                interpolation_method='linear',
                crop=True,
                expand=False,
                fill_value=np.nan,
                show_progressbar=None):
        """Shift the data in place over the signal axis by the amount specified
        by an array.
        Parameters
        ----------
        shift_array : numpy array
            An array containing the shifting amount. It must have
            `axes_manager._navigation_shape_in_array` shape.
        interpolation_method : str or int
            Specifies the kind of interpolation as a string ('linear',
            'nearest', 'zero', 'slinear', 'quadratic, 'cubic') or as an
            integer specifying the order of the spline interpolator to
            use.
        crop : bool
            If True automatically crop the signal axis at both ends if
            needed.
        expand : bool
            If True, the data will be expanded to fit all data after alignment.
            Overrides `crop`.
        fill_value : float
            If crop is False fill the data outside of the original
            interval with the given value where needed.
        show_progressbar : None or bool
            If True, display a progress bar. If None the default is set in
            `preferences`.
        Raises
        ------
        SignalDimensionError if the signal dimension is not 1.
        """
        if not np.any(shift_array):
            # Nothing to do, the shift array if filled with zeros
            return
        if show_progressbar is None:
            show_progressbar = preferences.General.show_progressbar
        self._check_signal_dimension_equals_one()
        axis = self.axes_manager.signal_axes[0]

        # Figure out min/max shifts, and translate to shifts in index as well
        minimum, maximum = np.nanmin(shift_array), np.nanmax(shift_array)
        if minimum < 0:
            ihigh = 1 + axis.value2index(
                axis.high_value + minimum,
                rounding=math.floor)
        else:
            ihigh = axis.high_index + 1
        if maximum > 0:
            ilow = axis.value2index(axis.offset + maximum,
                                    rounding=math.ceil)
        else:
            ilow = axis.low_index
        if expand:
            padding = []
            for i in range(self.data.ndim):
                if i == axis.index_in_array:
                    padding.append(
                        (axis.high_index - ihigh + 1, ilow - axis.low_index))
                else:
                    padding.append((0, 0))
            self.data = np.pad(self.data, padding, mode='constant',
                               constant_values=(fill_value,))
            axis.offset += minimum
            axis.size += axis.high_index - ihigh + 1 + ilow - axis.low_index
        offset = axis.offset
        original_axis = axis.axis.copy()
        with progressbar(total=self.axes_manager.navigation_size,
                         disable=not show_progressbar,
                         leave=True) as pbar:
            for i, (dat, shift) in enumerate(zip(
                    self._iterate_signal(),
                    shift_array.ravel())):
                if np.isnan(shift):
                    continue
                si = sp.interpolate.interp1d(original_axis,
                                             dat,
                                             bounds_error=False,
                                             fill_value=fill_value,
                                             kind=interpolation_method)
                axis.offset = float(offset - shift)
                dat[:] = si(axis.axis)
                pbar.update(1)

        axis.offset = offset

        if crop and not expand:
            self.crop(axis.index_in_axes_manager,
                      ilow,
                      ihigh)

        self.events.data_changed.trigger(obj=self)

    def interpolate_in_between(self, start, end, delta=3,
                               show_progressbar=None, **kwargs):
        """Replace the data in a given range by interpolation.
        The operation is performed in place.
        Parameters
        ----------
        start, end : {int | float}
            The limits of the interval. If int they are taken as the
            axis index. If float they are taken as the axis value.
        delta : {int | float}
            The windows around the (start, end) to use for interpolation
        show_progressbar : None or bool
            If True, display a progress bar. If None the default is set in
            `preferences`.
        All extra keyword arguments are passed to
        scipy.interpolate.interp1d. See the function documentation
        for details.
        Raises
        ------
        SignalDimensionError if the signal dimension is not 1.
        """
        if show_progressbar is None:
            show_progressbar = preferences.General.show_progressbar
        self._check_signal_dimension_equals_one()
        axis = self.axes_manager.signal_axes[0]
        i1 = axis._get_index(start)
        i2 = axis._get_index(end)
        if isinstance(delta, float):
            delta = int(delta / axis.scale)
        i0 = int(np.clip(i1 - delta, 0, np.inf))
        i3 = int(np.clip(i2 + delta, 0, axis.size))
        with progressbar(total=self.axes_manager.navigation_size,
                         disable=not show_progressbar,
                         leave=True) as pbar:
            for i, dat in enumerate(self._iterate_signal()):
                dat_int = sp.interpolate.interp1d(
                    list(range(i0, i1)) + list(range(i2, i3)),
                    dat[i0:i1].tolist() + dat[i2:i3].tolist(),
                    **kwargs)
                dat[i1:i2] = dat_int(list(range(i1, i2)))
                pbar.update(1)
        self.events.data_changed.trigger(obj=self)

    def _check_navigation_mask(self, mask):
        if mask is not None:
            if not isinstance(mask, BaseSignal):
                raise ValueError("mask must be a BaseSignal instance.")
            elif mask.axes_manager.signal_dimension not in (0, 1):
                raise ValueError("mask must be a BaseSignal "
                                 "with signal_dimension equal to 1")
            elif (mask.axes_manager.navigation_dimension !=
                  self.axes_manager.navigation_dimension):
                raise ValueError("mask must be a BaseSignal with the same "
                                 "navigation_dimension as the current signal.")

    def estimate_shift1D(self,
                         start=None,
                         end=None,
                         reference_indices=None,
                         max_shift=None,
                         interpolate=True,
                         number_of_interpolation_points=5,
                         mask=None,
                         show_progressbar=None):
        """Estimate the shifts in the current signal axis using
         cross-correlation.
        This method can only estimate the shift by comparing
        unidimensional features that should not change the position in
        the signal axis. To decrease the memory usage, the time of
        computation and the accuracy of the results it is convenient to
        select the feature of interest providing sensible values for
        `start` and `end`. By default interpolation is used to obtain
        subpixel precision.
        Parameters
        ----------
        start, end : {int | float | None}
            The limits of the interval. If int they are taken as the
            axis index. If float they are taken as the axis value.
        reference_indices : tuple of ints or None
            Defines the coordinates of the spectrum that will be used
            as eference. If None the spectrum at the current
            coordinates is used for this purpose.
        max_shift : int
            "Saturation limit" for the shift.
        interpolate : bool
            If True, interpolation is used to provide sub-pixel
            accuracy.
        number_of_interpolation_points : int
            Number of interpolation points. Warning: making this number
            too big can saturate the memory
        mask : BaseSignal of bool data type.
            It must have signal_dimension = 0 and navigation_shape equal to the
            current signal. Where mask is True the shift is not computed
            and set to nan.
        show_progressbar : None or bool
            If True, display a progress bar. If None the default is set in
            `preferences`.
        Returns
        -------
        An array with the result of the estimation in the axis units.
        Raises
        ------
        SignalDimensionError if the signal dimension is not 1.
        """
        if show_progressbar is None:
            show_progressbar = preferences.General.show_progressbar
        self._check_signal_dimension_equals_one()
        ip = number_of_interpolation_points + 1
        axis = self.axes_manager.signal_axes[0]
        self._check_navigation_mask(mask)
        if reference_indices is None:
            reference_indices = self.axes_manager.indices

        i1, i2 = axis._get_index(start), axis._get_index(end)
        shift_array = np.zeros(self.axes_manager._navigation_shape_in_array,
                               dtype=float)
        ref = self.inav[reference_indices].data[i1:i2]
        if interpolate is True:
            ref = interpolate1D(ip, ref)
        with progressbar(total=self.axes_manager.navigation_size,
                         disable=not show_progressbar,
                         leave=True) as pbar:
            for i, (dat, indices) in enumerate(zip(
                    self._iterate_signal(),
                    self.axes_manager._array_indices_generator())):
                if mask is not None and bool(mask.data[indices]) is True:
                    shift_array[indices] = np.nan
                else:
                    dat = dat[i1:i2]
                    if interpolate is True:
                        dat = interpolate1D(ip, dat)
                    shift_array[indices] = np.argmax(
                        np.correlate(ref, dat, 'full')) - len(ref) + 1
                pbar.update(1)

        if max_shift is not None:
            if interpolate is True:
                max_shift *= ip
            shift_array.clip(-max_shift, max_shift)
        if interpolate is True:
            shift_array /= ip
        shift_array *= axis.scale
        return shift_array

    def align1D(self,
                start=None,
                end=None,
                reference_indices=None,
                max_shift=None,
                interpolate=True,
                number_of_interpolation_points=5,
                interpolation_method='linear',
                crop=True,
                expand=False,
                fill_value=np.nan,
                also_align=[],
                mask=None,
                show_progressbar=None):
        """Estimate the shifts in the signal axis using
        cross-correlation and use the estimation to align the data in place.
        This method can only estimate the shift by comparing
        unidimensional
        features that should not change the position.
        To decrease memory usage, time of computation and improve
        accuracy it is convenient to select the feature of interest
        setting the `start` and `end` keywords. By default interpolation is
        used to obtain subpixel precision.
        Parameters
        ----------
        start, end : {int | float | None}
            The limits of the interval. If int they are taken as the
            axis index. If float they are taken as the axis value.
        reference_indices : tuple of ints or None
            Defines the coordinates of the spectrum that will be used
            as eference. If None the spectrum at the current
            coordinates is used for this purpose.
        max_shift : int
            "Saturation limit" for the shift.
        interpolate : bool
            If True, interpolation is used to provide sub-pixel
            accuracy.
        number_of_interpolation_points : int
            Number of interpolation points. Warning: making this number
            too big can saturate the memory
        interpolation_method : str or int
            Specifies the kind of interpolation as a string ('linear',
            'nearest', 'zero', 'slinear', 'quadratic, 'cubic') or as an
            integer specifying the order of the spline interpolator to
            use.
        crop : bool
            If True automatically crop the signal axis at both ends if
            needed.
        expand : bool
            If True, the data will be expanded to fit all data after alignment.
            Overrides `crop`.
        fill_value : float
            If crop is False fill the data outside of the original
            interval with the given value where needed.
        also_align : list of signals
            A list of BaseSignal instances that has exactly the same
            dimensions as this one and that will be aligned using the shift map
            estimated using the this signal.
        mask : BaseSignal of bool data type.
            It must have signal_dimension = 0 and navigation_shape equal to the
            current signal. Where mask is True the shift is not computed
            and set to nan.
        show_progressbar : None or bool
            If True, display a progress bar. If None the default is set in
            `preferences`.
        Returns
        -------
        An array with the result of the estimation. The shift will be

        Raises
        ------
        SignalDimensionError if the signal dimension is not 1.
        See also
        --------
        estimate_shift1D
        """
        if also_align is None:
            also_align = []
        self._check_signal_dimension_equals_one()
        shift_array = self.estimate_shift1D(
            start=start,
            end=end,
            reference_indices=reference_indices,
            max_shift=max_shift,
            interpolate=interpolate,
            number_of_interpolation_points=number_of_interpolation_points,
            mask=mask,
            show_progressbar=show_progressbar)
        for signal in also_align + [self]:
            signal.shift1D(shift_array=shift_array,
                           interpolation_method=interpolation_method,
                           crop=crop,
                           fill_value=fill_value,
                           expand=expand,
                           show_progressbar=show_progressbar)

    def integrate_in_range(self, signal_range='interactive'):
        """ Sums the spectrum over an energy range, giving the integrated
        area.
        The energy range can either be selected through a GUI or the command
        line.
        Parameters
        ----------
        signal_range : {a tuple of this form (l, r), "interactive"}
            l and r are the left and right limits of the range. They can be
            numbers or None, where None indicates the extremes of the interval.
            If l and r are floats the `signal_range` will be in axis units (for
            example eV). If l and r are integers the `signal_range` will be in
            index units. When `signal_range` is "interactive" (default) the
            range is selected using a GUI.
        Returns
        -------
        integrated_spectrum : BaseSignal subclass
        See Also
        --------
        integrate_simpson
        Examples
        --------
        Using the GUI
        >>> s.integrate_in_range()
        Using the CLI
        >>> s_int = s.integrate_in_range(signal_range=(560,None))
        Selecting a range in the axis units, by specifying the
        signal range with floats.
        >>> s_int = s.integrate_in_range(signal_range=(560.,590.))
        Selecting a range using the index, by specifying the
        signal range with integers.
        >>> s_int = s.integrate_in_range(signal_range=(100,120))
        """

        if signal_range == 'interactive':
            self_copy = self.deepcopy()
            ia = IntegrateArea(self_copy, signal_range)
            ia.edit_traits()
            integrated_signal1D = self_copy
        else:
            integrated_signal1D = self._integrate_in_range_commandline(
                signal_range)
        return integrated_signal1D

    def _integrate_in_range_commandline(self, signal_range):
        e1 = signal_range[0]
        e2 = signal_range[1]
        integrated_signal1D = self.isig[e1:e2].integrate1D(-1)
        return integrated_signal1D

    @only_interactive
    def calibrate(self):
        """Calibrate the spectral dimension using a gui.
        It displays a window where the new calibration can be set by:
        * Setting the offset, units and scale directly
        * Selection a range by dragging the mouse on the spectrum figure
         and
        setting the new values for the given range limits
        Notes
        -----
        For this method to work the output_dimension must be 1. Set the
        view
        accordingly
        Raises
        ------
        SignalDimensionError if the signal dimension is not 1.
        """
        self._check_signal_dimension_equals_one()
        calibration = Signal1DCalibration(self)
        calibration.edit_traits()

    def smooth_savitzky_golay(self,
                              polynomial_order=None,
                              window_length=None,
                              differential_order=0):
        """Apply a Savitzky-Golay filter to the data in place.
        If `polynomial_order` or `window_length` or `differential_order` are
        None the method is run in interactive mode.
        Parameters
        ----------
        window_length : int
            The length of the filter window (i.e. the number of coefficients).
            `window_length` must be a positive odd integer.
        polynomial_order : int
            The order of the polynomial used to fit the samples.
            `polyorder` must be less than `window_length`.
        differential_order: int, optional
            The order of the derivative to compute.  This must be a
            nonnegative integer.  The default is 0, which means to filter
            the data without differentiating.
        Notes
        -----
        More information about the filter in `scipy.signal.savgol_filter`.
        """
        if not savgol_imported:
            raise ImportError("scipy >= 0.14 needs to be installed to use"
                              "this feature.")
        self._check_signal_dimension_equals_one()
        if (polynomial_order is not None and
                window_length is not None):
            axis = self.axes_manager.signal_axes[0]
            self.data = savgol_filter(
                x=self.data,
                window_length=window_length,
                polyorder=polynomial_order,
                deriv=differential_order,
                delta=axis.scale,
                axis=axis.index_in_array)
            self.events.data_changed.trigger(obj=self)
        else:
            # Interactive mode
            smoother = SmoothingSavitzkyGolay(self)
            smoother.differential_order = differential_order
            if polynomial_order is not None:
                smoother.polynomial_order = polynomial_order
            if window_length is not None:
                smoother.window_length = window_length
            smoother.edit_traits()

    def smooth_lowess(self,
                      smoothing_parameter=None,
                      number_of_iterations=None,
                      show_progressbar=None):
        """Lowess data smoothing in place.
        If `smoothing_parameter` or `number_of_iterations` are None the method
        is run in interactive mode.
        Parameters
        ----------
        smoothing_parameter: float or None
            Between 0 and 1. The fraction of the data used
            when estimating each y-value.
        number_of_iterations: int or None
            The number of residual-based reweightings
            to perform.
        show_progressbar : None or bool
            If True, display a progress bar. If None the default is set in
            `preferences`.
        Raises
        ------
        SignalDimensionError if the signal dimension is not 1.
        ImportError if statsmodels is not installed.
        Notes
        -----
        This method uses the lowess algorithm from statsmodels. statsmodels
        is required for this method.
        """
        if not statsmodels_installed:
            raise ImportError("statsmodels is not installed. This package is "
                              "required for this feature.")
        self._check_signal_dimension_equals_one()
        if smoothing_parameter is None or number_of_iterations is None:
            smoother = SmoothingLowess(self)
            if smoothing_parameter is not None:
                smoother.smoothing_parameter = smoothing_parameter
            if number_of_iterations is not None:
                smoother.number_of_iterations = number_of_iterations
            smoother.edit_traits()
        else:
            self.map(lowess,
                     exog=self.axes_manager[-1].axis,
                     frac=smoothing_parameter,
                     it=number_of_iterations,
                     is_sorted=True,
                     return_sorted=False,
                     show_progressbar=show_progressbar)

    def smooth_tv(self, smoothing_parameter=None, show_progressbar=None):
        """Total variation data smoothing in place.
        Parameters
        ----------
        smoothing_parameter: float or None
           Denoising weight relative to L2 minimization. If None the method
           is run in interactive mode.
        show_progressbar : None or bool
            If True, display a progress bar. If None the default is set in
            `preferences`.
        Raises
        ------
        SignalDimensionError if the signal dimension is not 1.
        """
        self._check_signal_dimension_equals_one()
        if smoothing_parameter is None:
            smoother = SmoothingTV(self)
            smoother.edit_traits()
        else:
            self.map(_tv_denoise_1d, weight=smoothing_parameter,
                     show_progressbar=show_progressbar)

    def filter_butterworth(self,
                           cutoff_frequency_ratio=None,
                           type='low',
                           order=2):
        """Butterworth filter in place.
        Raises
        ------
        SignalDimensionError if the signal dimension is not 1.
        """
        self._check_signal_dimension_equals_one()
        smoother = ButterworthFilter(self)
        if cutoff_frequency_ratio is not None:
            smoother.cutoff_frequency_ratio = cutoff_frequency_ratio
            smoother.apply()
        else:
            smoother.edit_traits()

    def _remove_background_cli(
            self, signal_range, background_estimator, fast=True,
            show_progressbar=None):
        from hyperspy.models.model1d import Model1D
        model = self.create_model()
        model.append(background_estimator)
        background_estimator.estimate_parameters(
            self,
            signal_range[0],
            signal_range[1],
            only_current=False)
        if not fast:
            model.set_signal_range(signal_range[0], signal_range[1])
            model.multifit(show_progressbar=show_progressbar)
        return self - model.as_signal(show_progressbar=show_progressbar)

    def remove_background(
            self,
            signal_range='interactive',
            background_type='PowerLaw',
            polynomial_order=2,
            fast=True,
            show_progressbar=None):
        """Remove the background, either in place using a gui or returned as a new
        spectrum using the command line.
        Parameters
        ----------
        signal_range : tuple, optional
            If this argument is not specified, the signal range has to be
            selected using a GUI. And the original spectrum will be replaced.
            If tuple is given, the a spectrum will be returned.
        background_type : string
            The type of component which should be used to fit the background.
            Possible components: PowerLaw, Gaussian, Offset, Polynomial
            If Polynomial is used, the polynomial order can be specified
        polynomial_order : int, default 2
            Specify the polynomial order if a Polynomial background is used.
        fast : bool
            If True, perform an approximative estimation of the parameters.
            If False, the signal is fitted using non-linear least squares
            afterwards.This is slower compared to the estimation but
            possibly more accurate.
        show_progressbar : None or bool
            If True, display a progress bar. If None the default is set in
            `preferences`.
        Examples
        --------
        Using gui, replaces spectrum s
        >>>> s.remove_background()
        Using command line, returns a spectrum
        >>>> s = s.remove_background(signal_range=(400,450), background_type='PowerLaw')
        Using a full model to fit the background
        >>>> s = s.remove_background(signal_range=(400,450), fast=False)
        Raises
        ------
        SignalDimensionError if the signal dimension is not 1.
        """
        self._check_signal_dimension_equals_one()
        if signal_range == 'interactive':
            br = BackgroundRemoval(self)
            br.edit_traits()
        else:
            if background_type == 'PowerLaw':
                background_estimator = components.PowerLaw()
            elif background_type == 'Gaussian':
                background_estimator = components.Gaussian()
            elif background_type == 'Offset':
                background_estimator = components.Offset()
            elif background_type == 'Polynomial':
                background_estimator = components.Polynomial(polynomial_order)
            else:
                raise ValueError(
                    "Background type: " +
                    background_type +
                    " not recognized")

            spectra = self._remove_background_cli(
                signal_range=signal_range,
                background_estimator=background_estimator,
                fast=fast,
                show_progressbar=show_progressbar)
            return spectra

    @interactive_range_selector
    def crop_signal1D(self, left_value=None, right_value=None,):
        """Crop in place the spectral dimension.

        Parameters
        ----------
        left_value, righ_value: {int | float | None}
            If int the values are taken as indices. If float they are
            converted to indices using the spectral axis calibration.
            If left_value is None crops from the beginning of the axis.
            If right_value is None crops up to the end of the axis. If
            both are
            None the interactive cropping interface is activated
            enabling
            cropping the spectrum using a span selector in the signal
            plot.

        Raises
        ------
        SignalDimensionError if the signal dimension is not 1.

        """
        self._check_signal_dimension_equals_one()
        self.crop(axis=self.axes_manager.signal_axes[0].index_in_axes_manager,
                  start=left_value, end=right_value)

    @auto_replot
    def gaussian_filter(self, FWHM):
        """Applies a Gaussian filter in the spectral dimension in place.

        Parameters
        ----------
        FWHM : float
            The Full Width at Half Maximum of the gaussian in the
            spectral axis units

        Raises
        ------
        ValueError if FWHM is equal or less than zero.

        SignalDimensionError if the signal dimension is not 1.

        """
        self._check_signal_dimension_equals_one()
        if FWHM <= 0:
            raise ValueError(
                "FWHM must be greater than zero")
        axis = self.axes_manager.signal_axes[0]
        FWHM *= 1 / axis.scale
        self.data = gaussian_filter1d(
            self.data,
            axis=axis.index_in_array,
            sigma=FWHM / 2.35482)

    @auto_replot
    def hanning_taper(self, side='both', channels=None, offset=0):
        """Apply a hanning taper to the data in place.

        Parameters
        ----------
        side : {'left', 'right', 'both'}
        channels : {None, int}
            The number of channels to taper. If None 5% of the total
            number of channels are tapered.
        offset : int

        Returns
        -------
        channels

        Raises
        ------
        SignalDimensionError if the signal dimension is not 1.

        """
        # TODO: generalize it
        self._check_signal_dimension_equals_one()
        if channels is None:
            channels = int(round(len(self()) * 0.02))
            if channels < 20:
                channels = 20
        dc = self.data
        if side == 'left' or side == 'both':
            dc[..., offset:channels + offset] *= (
                np.hanning(2 * channels)[:channels])
            dc[..., :offset] *= 0.
        if side == 'right' or side == 'both':
            if offset == 0:
                rl = None
            else:
                rl = -offset
            dc[..., -channels - offset:rl] *= (
                np.hanning(2 * channels)[-channels:])
            if offset != 0:
                dc[..., -offset:] *= 0.
        return channels

    def find_peaks1D_ohaver(self, xdim=None, slope_thresh=0, amp_thresh=None,
                            subchannel=True, medfilt_radius=5, maxpeakn=30000,
                            peakgroup=10):
        """Find peaks along a 1D line (peaks in spectrum/spectra).

        Function to locate the positive peaks in a noisy x-y data set.

        Detects peaks by looking for downward zero-crossings in the
        first derivative that exceed 'slope_thresh'.

        Returns an array containing position, height, and width of each
        peak.

        'slope_thresh' and 'amp_thresh', control sensitivity: higher
        values will
        neglect smaller features.


        peakgroup is the number of points around the top peak to search
        around

        Parameters
        ---------


        slope_thresh : float (optional)
                       1st derivative threshold to count the peak
                       default is set to 0.5
                       higher values will neglect smaller features.

        amp_thresh : float (optional)
                     intensity threshold above which
                     default is set to 10% of max(y)
                     higher values will neglect smaller features.

        medfilt_radius : int (optional)
                     median filter window to apply to smooth the data
                     (see scipy.signal.medfilt)
                     if 0, no filter will be applied.
                     default is set to 5

        peakgroup : int (optional)
                    number of points around the "top part" of the peak
                    default is set to 10

        maxpeakn : int (optional)
                   number of maximum detectable peaks
                   default is set to 5000

        subpix : bool (optional)
                 default is set to True

        Returns
        -------
        peaks : structured array of shape _navigation_shape_in_array in which
        each cell contains an array that contains as many structured arrays as
        peaks where found at that location and which fields: position, height,
        width, contains position, height, and width of each peak.

        Raises
        ------
        SignalDimensionError if the signal dimension is not 1.

        """
        # TODO: add scipy.signal.find_peaks_cwt
        self._check_signal_dimension_equals_one()
        axis = self.axes_manager.signal_axes[0].axis
        arr_shape = (self.axes_manager._navigation_shape_in_array
                     if self.axes_manager.navigation_size > 0
                     else [1, ])
        peaks = np.zeros(arr_shape, dtype=object)
        for y, indices in zip(self._iterate_signal(),
                              self.axes_manager._array_indices_generator()):
            peaks[indices] = find_peaks_ohaver(
                y,
                axis,
                slope_thresh=slope_thresh,
                amp_thresh=amp_thresh,
                medfilt_radius=medfilt_radius,
                maxpeakn=maxpeakn,
                peakgroup=peakgroup,
                subchannel=subchannel)
        return peaks

    def estimate_peak_width(self,
                            factor=0.5,
                            window=None,
                            return_interval=False,
                            show_progressbar=None):
        """Estimate the width of the highest intensity of peak
        of the spectra at a given fraction of its maximum.

        It can be used with asymmetric peaks. For accurate results any
        background must be previously substracted.
        The estimation is performed by interpolation using cubic splines.

        Parameters
        ----------
        factor : 0 < float < 1
            The default, 0.5, estimates the FWHM.
        window : None, float
            The size of the window centred at the peak maximum
            used to perform the estimation.
            The window size must be chosen with care: if it is narrower
            than the width of the peak at some positions or if it is
            so wide that it includes other more intense peaks this
            method cannot compute the width and a NaN is stored instead.
        return_interval: bool
            If True, returns 2 extra signals with the positions of the
            desired height fraction at the left and right of the
            peak.
        show_progressbar : None or bool
            If True, display a progress bar. If None the default is set in
            `preferences`.

        Returns
        -------
        width or [width, left, right], depending on the value of
        `return_interval`.

        """

        if show_progressbar is None:
            show_progressbar = preferences.General.show_progressbar
        self._check_signal_dimension_equals_one()
        if not 0 < factor < 1:
            raise ValueError("factor must be between 0 and 1.")

        left, right = (self._get_navigation_signal(),
                       self._get_navigation_signal())
        # The signals must be of dtype float to contain np.nan
        left.change_dtype('float')
        right.change_dtype('float')
        axis = self.axes_manager.signal_axes[0]
        x = axis.axis
        maxval = self.axes_manager.navigation_size
        show_progressbar = show_progressbar and maxval > 0
        for i, spectrum in progressbar(enumerate(self),
                                       total=maxval,
                                       disable=not show_progressbar,
                                       leave=True):
            if window is not None:
                vmax = axis.index2value(spectrum.data.argmax())
                spectrum = spectrum.isig[vmax - window / 2.:vmax + window / 2.]
                x = spectrum.axes_manager[0].axis
            spline = scipy.interpolate.UnivariateSpline(
                x,
                spectrum.data - factor * spectrum.data.max(),
                s=0)
            roots = spline.roots()
            if len(roots) == 2:
                left.isig[self.axes_manager.indices] = roots[0]
                right.isig[self.axes_manager.indices] = roots[1]
            else:
                left.isig[self.axes_manager.indices] = np.nan
                right.isig[self.axes_manager.indices] = np.nan
        width = right - left
        if factor == 0.5:
            width.metadata.General.title = (
                self.metadata.General.title + " FWHM")
            left.metadata.General.title = (
                self.metadata.General.title + " FWHM left position")

            right.metadata.General.title = (
                self.metadata.General.title + " FWHM right position")
        else:
            width.metadata.General.title = (
                self.metadata.General.title +
                " full-width at %.1f maximum" % factor)

            left.metadata.General.title = (
                self.metadata.General.title +
                " full-width at %.1f maximum left position" % factor)
            right.metadata.General.title = (
                self.metadata.General.title +
                " full-width at %.1f maximum right position" % factor)
        if return_interval is True:
            return [width, left, right]
        else:
            return width<|MERGE_RESOLUTION|>--- conflicted
+++ resolved
@@ -224,41 +224,12 @@
 
     """
     """
-<<<<<<< HEAD
     _signal_dimension = 1
-=======
-
-    _record_by = 'spectrum'
->>>>>>> 3c789988
 
     def __init__(self, *args, **kwargs):
         super().__init__(*args, **kwargs)
         self.axes_manager.set_signal_dimension(1)
 
-<<<<<<< HEAD
-    def to_signal2D(self):
-        """Returns the one dimensional signal as a two dimensional signal.
-
-        See Also
-        --------
-        as_signal2D : a method for the same purpose with more options.
-        signals.Signal1D.to_signal2D : performs the inverse operation on images.
-
-        Raises
-        ------
-        DataDimensionError: when data.ndim < 2
-
-        """
-        if self.data.ndim < 2:
-            raise DataDimensionError(
-                "A Signal dimension must be >= 2 to be converted to Signal2D")
-        im = self.rollaxis(-1 + 3j, 0 + 3j)
-        im.axes_manager.set_signal_dimension(2)
-        im._assign_subclass()
-        return im
-
-=======
->>>>>>> 3c789988
     def _spikes_diagnosis(self, signal_mask=None,
                           navigation_mask=None):
         """Plots a histogram to help in choosing the threshold for
