--- conflicted
+++ resolved
@@ -314,12 +314,8 @@
                 return_sorted=False,)
         self.s.smooth_lowess(smoothing_parameter=frac,
                              number_of_iterations=it,
-<<<<<<< HEAD
-                             show_progressbar=None)
-=======
                              show_progressbar=None,
                              parallel=parallel)
->>>>>>> 9a189eef
         np.testing.assert_allclose(self.s.data, data,
                                    rtol=self.rtol, atol=self.atol)
 
@@ -332,12 +328,8 @@
                 im=data[i, :],
                 weight=weight,)
         self.s.smooth_tv(smoothing_parameter=weight,
-<<<<<<< HEAD
-                         show_progressbar=None)
-=======
                          show_progressbar=None,
                          parallel=parallel)
->>>>>>> 9a189eef
         np.testing.assert_allclose(data, self.s.data,
                                    rtol=self.rtol, atol=self.atol)
 
