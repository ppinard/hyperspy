from nose.tools import assert_true
import numpy as np

from hyperspy.signal import Signal
from hyperspy import utils


class TestUtilsStack:

    def setUp(self):
        s = Signal(np.ones((3, 2, 5)))
        s.axes_manager[0].name = "x"
        s.axes_manager[1].name = "y"
        s.axes_manager[2].name = "E"
        s.axes_manager[2].scale = 0.5
        s.metadata.General.title = 'test'
        self.signal = s

    def test_stack_default(self):
        s = self.signal
        s1 = s.deepcopy() + 1
        s2 = s.deepcopy() * 4
        test_axis = s.axes_manager[0].index_in_array
        result_signal = utils.stack([s, s1, s2])
        result_list = result_signal.split()
        assert_true(test_axis == s.axes_manager[0].index_in_array)
        assert_true(len(result_list) == 3)
        assert_true(
            (result_list[0].data == result_signal.inav[::, ::, 0].data).all())

    def test_stack_of_stack(self):
        s = self.signal
        s1 = utils.stack([s] * 2)
        s2 = utils.stack([s1] * 3)
        s3 = s2.split()[0]
        s4 = s3.split()[0]
        assert_true((s4.data == s.data).all())
        assert_true((hasattr(s4.original_metadata, 'stack_elements')is False))
        assert_true((s4.metadata.General.title == 'test'))

    def test_stack_not_default(self):
        s = self.signal
        s1 = s.deepcopy() + 1
        s2 = s.deepcopy() * 4
        result_signal = utils.stack([s, s1, s2], axis=1)
        result_list = result_signal.split()
        assert_true(len(result_list) == 3)
<<<<<<< HEAD
        assert_true((result_list[0].data == result_signal.inav[::, 0].data).all())
        result_signal = utils.stack([s, s1, s2], axis='y')
        assert_true((result_list[0].data == result_signal.inav[::, 0].data).all())
=======
        assert_true((result_list[0].data ==
                     result_signal.inav[::, 0].data).all())
        result_signal = utils.stack([s, s1, s2], axis='y')
        assert_true((result_list[0].data ==
                     result_signal.inav[::, 0].data).all())
>>>>>>> 43ef92b6

    def test_stack_bigger_than_ten(self):
        s = self.signal
        list_s = [s] * 12
        list_s.append(s.deepcopy() * 3)
        list_s[-1].metadata.General.title = 'test'
        s1 = utils.stack(list_s)
        res = s1.split()
        assert_true((list_s[-1].data == res[-1].data).all())
        assert_true((res[-1].metadata.General.title == 'test'))<|MERGE_RESOLUTION|>--- conflicted
+++ resolved
@@ -45,17 +45,11 @@
         result_signal = utils.stack([s, s1, s2], axis=1)
         result_list = result_signal.split()
         assert_true(len(result_list) == 3)
-<<<<<<< HEAD
-        assert_true((result_list[0].data == result_signal.inav[::, 0].data).all())
-        result_signal = utils.stack([s, s1, s2], axis='y')
-        assert_true((result_list[0].data == result_signal.inav[::, 0].data).all())
-=======
         assert_true((result_list[0].data ==
                      result_signal.inav[::, 0].data).all())
         result_signal = utils.stack([s, s1, s2], axis='y')
         assert_true((result_list[0].data ==
                      result_signal.inav[::, 0].data).all())
->>>>>>> 43ef92b6
 
     def test_stack_bigger_than_ten(self):
         s = self.signal
